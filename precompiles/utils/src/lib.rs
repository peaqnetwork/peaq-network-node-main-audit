// Copyright 2019-2022 PureStake Inc.
// This file is part of Moonbeam.

// Moonbeam is free software: you can redistribute it and/or modify
// it under the terms of the GNU General Public License as published by
// the Free Software Foundation, either version 3 of the License, or
// (at your option) any later version.

// Moonbeam is distributed in the hope that it will be useful,
// but WITHOUT ANY WARRANTY; without even the implied warranty of
// MERCHANTABILITY or FITNESS FOR A PARTICULAR PURPOSE.  See the
// GNU General Public License for more details.

// You should have received a copy of the GNU General Public License
// along with Moonbeam.  If not, see <http://www.gnu.org/licenses/>.

#![cfg_attr(not(feature = "std"), no_std)]

extern crate alloc;

// Allows to use inside this crate `solidity::Codec` derive macro,which depends on
// `precompile_utils` being in the list of imported crates.
extern crate self as precompile_utils;

pub mod evm;
pub mod precompile_set;
pub mod substrate;

pub mod solidity;

#[cfg(feature = "testing")]
pub mod testing;

#[cfg(test)]
mod tests;

use fp_evm::PrecompileFailure;

// pub mod data;

// pub use data::{solidity::Codec, Reader, Writer};
pub use fp_evm::Precompile;
pub use precompile_utils_macro::{keccak256, precompile, precompile_name_from_address};

/// Alias for Result returning an EVM precompile error.
pub type EvmResult<T = ()> = Result<T, PrecompileFailure>;

pub mod prelude {
	pub use {
		crate::{
			evm::{
				handle::PrecompileHandleExt,
				logs::{log0, log1, log2, log3, log4, LogExt},
			},
			precompile_set::DiscriminantResult,
			solidity::{
				// We export solidity itself to encourage using `solidity::Codec` to avoid
				// confusion with parity_scale_codec,
				self,
				codec::{
					Address,
					BoundedBytes,
					BoundedString,
					BoundedVec,
					// Allow usage of Codec methods while not exporting the name directly.
					Codec as _,
					Convert,
					UnboundedBytes,
					UnboundedString,
				},
				revert::{
					revert, BacktraceExt, InjectBacktrace, MayRevert, Revert, RevertExt,
					RevertReason,
				},
			},
			substrate::{RuntimeHelper, TryDispatchError, SYSTEM_ACCOUNT_SIZE},
			EvmResult,
		},
<<<<<<< HEAD
		handle::{with_precompile_handle, PrecompileHandleExt},
		logs::{log0, log1, log2, log3, log4, LogExt, LogsBuilder},
		modifier::{check_function_modifier, FunctionModifier},
		revert,
		revert::{BacktraceExt, InjectBacktrace, MayRevert, Revert, RevertExt, RevertReason},
		substrate::{RuntimeHelper, TryDispatchError},
		succeed, EvmResult,
=======
		alloc::string::String,
		pallet_evm::{PrecompileHandle, PrecompileOutput},
		precompile_utils_macro::{keccak256, precompile},
>>>>>>> 7b60d449
	};
}<|MERGE_RESOLUTION|>--- conflicted
+++ resolved
@@ -76,18 +76,18 @@
 			substrate::{RuntimeHelper, TryDispatchError, SYSTEM_ACCOUNT_SIZE},
 			EvmResult,
 		},
-<<<<<<< HEAD
-		handle::{with_precompile_handle, PrecompileHandleExt},
-		logs::{log0, log1, log2, log3, log4, LogExt, LogsBuilder},
-		modifier::{check_function_modifier, FunctionModifier},
-		revert,
-		revert::{BacktraceExt, InjectBacktrace, MayRevert, Revert, RevertExt, RevertReason},
-		substrate::{RuntimeHelper, TryDispatchError},
-		succeed, EvmResult,
-=======
 		alloc::string::String,
 		pallet_evm::{PrecompileHandle, PrecompileOutput},
 		precompile_utils_macro::{keccak256, precompile},
->>>>>>> 7b60d449
+		// [TODO]
+		/*
+		 * handle::{with_precompile_handle},
+		 * evm::logs::{LogsBuilder},
+		 * modifier::{check_function_modifier, FunctionModifier},
+		 * succeed, EvmResult,
+		 * alloc::string::String,
+		 * pallet_evm::{PrecompileHandle, PrecompileOutput},
+		 * precompile_utils_macro::{keccak256, precompile},
+		 */
 	};
 }