--- conflicted
+++ resolved
@@ -163,14 +163,9 @@
 #### PEAQ-Dev env
 
  ```bash
-<<<<<<< HEAD
 docker run -v peaq-dev-storage/chain-data -p 9944:9944 -p 9933:9933 peaq/parachain:peaq-dev-v12062023 \
+--parachain-id 2000 \
 --chain ./node/src/chain-specs/peaq-dev-raw.json \
-=======
-docker run -v peaq-dev-storage/chain-data -p 9944:9944 -p 9933:9933 peaq/parachain:peaq-dev-v16052023 \
---parachain-id 2000 \
---chain ./node/src/chain-specs/peaq-dev-parachain-raw.json \
->>>>>>> 12a9fc74
 --base-path chain-data \
 --port 30333 \
 --ws-port 9944 \
@@ -242,12 +237,8 @@
 # PEAQ-Dev env
 ./scripts/docker_run.sh \
 ./target/release/peaq-node \
-<<<<<<< HEAD
+--parachain-id 2000 \
 --chain ./node/src/chain-specs/peaq-dev-raw.json \
-=======
---parachain-id 2000 \
---chain ./node/src/chain-specs/peaq-dev-parachain-raw.json \
->>>>>>> 12a9fc74
 --base-path chain-data \
 --port 30333 \
 --ws-port 9944 \
