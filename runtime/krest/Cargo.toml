[package]
name = "peaq-krest-runtime"
version = "3.0.0-polkadot-v0.9.43"
description = "A node of the peaq network."
authors = ["peaq network <https://github.com/peaqnetwork>"]
homepage = "https://peaq.network/"
edition = "2021"
license = "Unlicense"
publish = false
repository = "https://github.com/peaqnetwork/peaq-network-node/"

[package.metadata.docs.rs]
targets = ["x86_64-unknown-linux-gnu"]

[build-dependencies.substrate-wasm-builder]
git = "https://github.com/peaqnetwork/substrate"
branch = "peaq-polkadot-v0.9.43"

[dependencies]
<<<<<<< HEAD
# sp-debug-derive = { git = "https://github.com/peaqnetwork/substrate", branch = "peaq-polkadot-v0.9.38", default-features = false, features = ["std", "force-debug"] }
codec = { package = "parity-scale-codec", workspace = true, default-features = false }
=======
parity-scale-codec = { workspace = true, default-features = false }
>>>>>>> 7b60d449
smallvec = { workspace = true, default-features = false }
rlp = { workspace = true, default-features = false, optional = true  }
sha3 = { workspace = true, default-features = false, optional = true  }
frame-benchmarking = { workspace = true, default-features = false, optional = true  }
frame-executive = { workspace = true, default-features = false }
frame-system = { workspace = true, default-features = false }
frame-system-benchmarking = { workspace = true, default-features = false, optional = true }
frame-system-rpc-runtime-api = { workspace = true, default-features = false }
hex-literal = { workspace = true, default-features = false, optional = true  }
pallet-aura = { workspace = true, default-features = false }
pallet-balances = { workspace = true, default-features = false }
pallet-insecure-randomness-collective-flip = { workspace = true, default-features = false }
pallet-sudo = { workspace = true, default-features = false }
pallet-timestamp = { workspace = true, default-features = false }
pallet-transaction-payment = { workspace = true, default-features = false }
pallet-transaction-payment-rpc-runtime-api = { workspace = true, default-features = false }
pallet-assets = { workspace = true, default-features = false }
scale-info = { workspace = true, default-features = false }
sp-api = { workspace = true, default-features = false }
sp-block-builder = { workspace = true, default-features = false }
sp-consensus-aura = { workspace = true, default-features = false }
sp-core = { workspace = true, default-features = false }
sp-inherents = { workspace = true, default-features = false }
sp-offchain = { workspace = true, default-features = false }
sp-runtime = { workspace = true, default-features = false }
sp-session = { workspace = true, default-features = false }
sp-std = { workspace = true, default-features = false }
sp-transaction-pool = { workspace = true, default-features = false }
sp-version = { workspace = true, default-features = false }
pallet-contracts = { workspace = true, default-features = false }
pallet-contracts-primitives = { workspace = true, default-features = false }
peaq-pallet-did = { workspace = true, default-features = false }
peaq-pallet-did-runtime-api = { workspace = true, default-features = false }
peaq-pallet-transaction = { workspace = true, default-features = false }
peaq-pallet-rbac = { workspace = true, default-features = false }
peaq-pallet-rbac-runtime-api = { workspace = true, default-features = false }
peaq-pallet-storage = { workspace = true, default-features = false }
peaq-pallet-storage-runtime-api = { workspace = true, default-features = false }
pallet-multisig = { workspace = true, default-features = false }
pallet-utility = { workspace = true, default-features = false }
pallet-treasury = { workspace = true, default-features = false }
pallet-vesting = { workspace = true, default-features = false }
sp-io = { workspace = true, default-features = false }
fp-evm = { workspace = true, default-features = false }
fp-rpc = { workspace = true, default-features = false }
fp-self-contained = { workspace = true, default-features = false }
pallet-base-fee = { workspace = true, default-features = false }
pallet-dynamic-fee = { workspace = true, default-features = false }
pallet-ethereum = { workspace = true, default-features = false }
pallet-evm = { workspace = true, default-features = false }
pallet-evm-precompile-blake2 = { workspace = true, default-features = false }
pallet-evm-precompile-bn128 = { workspace = true, default-features = false }
pallet-evm-precompile-dispatch = { workspace = true, default-features = false }
pallet-evm-precompile-modexp = { workspace = true, default-features = false }
pallet-evm-precompile-sha3fips = { workspace = true, default-features = false }
pallet-evm-precompile-simple = { workspace = true, default-features = false }
cumulus-primitives-core = { workspace = true, default-features = false }
cumulus-primitives-utility = { workspace = true, default-features = false }
cumulus-primitives-timestamp = { workspace = true, default-features = false }
cumulus-pallet-parachain-system = { workspace = true, default-features = false }
cumulus-pallet-aura-ext = { workspace = true, default-features = false }
parachain-info = { workspace = true, default-features = false }
polkadot-parachain = { workspace = true, default-features = false }
polkadot-primitives = { workspace = true, default-features = false }
polkadot-runtime-common = { workspace = true, default-features = false }
pallet-session = { workspace = true, default-features = false }
pallet-authorship = { workspace = true, default-features = false }
xcm = { workspace = true, default-features = false }
xcm-builder = { workspace = true, default-features = false }
xcm-executor = { workspace = true, default-features = false }
pallet-xcm = { workspace = true, default-features = false }
cumulus-pallet-xcm = { workspace = true, default-features = false }
cumulus-pallet-xcmp-queue = { workspace = true, default-features = false }
cumulus-pallet-dmp-queue = { workspace = true, default-features = false }
orml-currencies = { workspace = true, default-features = false }
orml-tokens = { workspace = true, default-features = false }
orml-traits = { workspace = true, default-features = false }
orml-xtokens = { workspace = true, default-features = false }
orml-unknown-tokens = { workspace = true, default-features = false }
orml-xcm-support = { workspace = true, default-features = false }
pallet-collective = { workspace = true, default-features = false }
sp-weights = { workspace = true, default-features = false }

evm-tracing-events = { path = "../../primitives/rpc/evm-tracing-events", optional = true, default-features = false }
peaq-evm-tracer = { path = "../evm_tracer", optional = true, default-features = false }
peaq-rpc-primitives-debug = { path = "../../primitives/rpc/debug", default-features = false }
peaq-rpc-primitives-txpool = { path = "../../primitives/rpc/txpool", default-features = false }

frame-support = { workspace = true, default-features = false }

parachain-staking = { path = "../../pallets/parachain-staking", default-features = false }
staking-coefficient-reward = { path = "../../pallets/staking-coefficient-reward", default-features = false }
pallet-block-reward = { path = "../../pallets/block-reward", default-features = false }
peaq-primitives-xcm = { path = "../../primitives/xcm", default-features = false }
precompile-utils = { path = "../../precompiles/utils", default-features = false }
pallet-evm-precompile-assets-erc20 = { path = "../../precompiles/assets-erc20", default-features = false }
pallet-evm-precompile-peaq-did = { path = "../../precompiles/peaq-did", default-features = false }
pallet-evm-precompile-peaq-storage = { path = "../../precompiles/peaq-storage", default-features = false }
runtime-common = { path = "../common", default-features = false }
xc-asset-config = { path = "../../pallets/xc-asset-config", default-features = false }
evm-accounts = { path = "../../pallets/evm-accounts", default-features = false }

zenlink-protocol = { workspace = true, default-features = false }
zenlink-protocol-runtime-api = { workspace = true, default-features = false }

frame-try-runtime = { workspace = true, default-features = false, optional = true }
log = {workspace = true, default-features = false}
ethereum = {workspace = true, default-features = false}

[features]
default = ["std", "aura"]
aura = []
runtime-benchmarks = [
	"frame-benchmarking/runtime-benchmarks",
	"frame-support/runtime-benchmarks",
	"frame-system-benchmarking/runtime-benchmarks",
	"frame-system/runtime-benchmarks",
	"hex-literal",
	"pallet-balances/runtime-benchmarks",
	"pallet-timestamp/runtime-benchmarks",
	"pallet-multisig/runtime-benchmarks",
	"sp-runtime/runtime-benchmarks",
	"pallet-contracts/runtime-benchmarks",
	"parachain-staking/runtime-benchmarks",
	"pallet-block-reward/runtime-benchmarks",
	"pallet-assets/runtime-benchmarks",
	"xc-asset-config/runtime-benchmarks",
	"evm-accounts/runtime-benchmarks",

	"pallet-ethereum/runtime-benchmarks",
	"pallet-collective/runtime-benchmarks",
	"pallet-xcm/runtime-benchmarks",
	"xcm-builder/runtime-benchmarks",
	"cumulus-pallet-xcmp-queue/runtime-benchmarks",
	"polkadot-parachain/runtime-benchmarks",

	"peaq-pallet-transaction/runtime-benchmarks",
	"peaq-pallet-did/runtime-benchmarks",
	"peaq-pallet-rbac/runtime-benchmarks",
	"peaq-pallet-storage/runtime-benchmarks",
	"staking-coefficient-reward/runtime-benchmarks",
]

std = [
	"parity-scale-codec/std",
	"scale-info/std",
	"frame-executive/std",
	"frame-support/std",
	"frame-system-rpc-runtime-api/std",
	"frame-system/std",
	"pallet-aura/std",
	"pallet-balances/std",
	"pallet-insecure-randomness-collective-flip/std",
	"pallet-sudo/std",
	"pallet-timestamp/std",
	"pallet-transaction-payment-rpc-runtime-api/std",
	"pallet-transaction-payment/std",
	"pallet-multisig/std",
	"pallet-assets/std",

	"sp-api/std",
	"sp-block-builder/std",
	"sp-consensus-aura/std",
	"sp-core/std",
	"sp-inherents/std",
	"sp-offchain/std",
	"sp-runtime/std",
	"sp-session/std",
	"sp-std/std",
	"sp-transaction-pool/std",
	"sp-version/std",
	"sp-weights/std",
	"pallet-contracts/std",
	"pallet-contracts-primitives/std",
	"peaq-pallet-did/std",
	"peaq-pallet-did-runtime-api/std",
	"peaq-pallet-transaction/std",
	"peaq-pallet-rbac/std",
	"peaq-pallet-rbac-runtime-api/std",
	"peaq-pallet-storage/std",
	"peaq-pallet-storage-runtime-api/std",
	"pallet-utility/std",
	"pallet-treasury/std",
	"pallet-collective/std",
	"pallet-vesting/std",

	# ETH support
	"sp-io/std",
	"fp-evm/std",
	"fp-self-contained/std",
	"pallet-base-fee/std",
	"pallet-dynamic-fee/std",
	"pallet-ethereum/std",
	"pallet-evm/std",
	"pallet-evm-precompile-simple/std",
	"pallet-evm-precompile-modexp/std",
	"pallet-evm-precompile-sha3fips/std",
	"sp-std/std",
	"fp-rpc/std",

	# Tracing
	"evm-tracing-events/std",
	"peaq-evm-tracer/std",
	"peaq-rpc-primitives-debug/std",
	"peaq-rpc-primitives-txpool/std",

	# Parachain
	"cumulus-primitives-core/std",
	"cumulus-primitives-utility/std",
	"cumulus-primitives-timestamp/std",
	"cumulus-pallet-parachain-system/std",
	"cumulus-pallet-aura-ext/std",
	"parachain-info/std",

    "polkadot-parachain/std",
    "polkadot-primitives/std",
    "polkadot-runtime-common/std",

	# Customized Parachain
    "pallet-session/std",
    "pallet-authorship/std",

    "parachain-staking/std",
	"staking-coefficient-reward/std",
    "pallet-block-reward/std",

	# XCM
    "xcm/std",
    "xcm-builder/std",
    "xcm-executor/std",
	"cumulus-pallet-xcm/std",
	"cumulus-pallet-xcmp-queue/std",
	"orml-currencies/std",
	"orml-tokens/std",
	"orml-traits/std",
	"orml-xtokens/std",
	"zenlink-protocol/std",
	"zenlink-protocol-runtime-api/std",
	"xc-asset-config/std",
	"evm-accounts/std",

	# Customized
	"peaq-primitives-xcm/std",
	"precompile-utils/std",
	"runtime-common/std",

	"pallet-evm-precompile-assets-erc20/std",
	"pallet-evm-precompile-peaq-did/std",
	"pallet-evm-precompile-peaq-storage/std",
	"pallet-xcm/std",

	# try-runtime
	"frame-try-runtime/std",
	# "sp-debug-derive/std"
]

# Must be enabled for tracing runtimes only
evm-tracing = [
	"evm-tracing-events",
	"peaq-evm-tracer",
	"rlp",
	"sha3"
]

try-runtime = [
	"frame-try-runtime/try-runtime",
	"frame-executive/try-runtime",
	"frame-support/try-runtime",
	"frame-system/try-runtime",
	"fp-self-contained/try-runtime",

	"cumulus-pallet-aura-ext/try-runtime",
	"cumulus-pallet-parachain-system/try-runtime",
	"cumulus-pallet-xcmp-queue/try-runtime",
	"cumulus-pallet-xcm/try-runtime",
	"cumulus-pallet-dmp-queue/try-runtime",

	"pallet-aura/try-runtime",
	"pallet-balances/try-runtime",
	"pallet-insecure-randomness-collective-flip/try-runtime",
	"pallet-sudo/try-runtime",
	"pallet-timestamp/try-runtime",
	"pallet-evm/try-runtime",
	"pallet-dynamic-fee/try-runtime",
	"pallet-base-fee/try-runtime",
	"pallet-transaction-payment/try-runtime",
	"pallet-contracts/try-runtime",
	"pallet-utility/try-runtime",
	"pallet-collective/try-runtime",
	"pallet-treasury/try-runtime",
	"pallet-ethereum/try-runtime",
	"pallet-authorship/try-runtime",
	"pallet-session/try-runtime",
	"pallet-block-reward/try-runtime",
	"pallet-xcm/try-runtime",
	"pallet-vesting/try-runtime",
	"pallet-multisig/try-runtime",
	"pallet-assets/try-runtime",

	"orml-currencies/try-runtime",
	"orml-tokens/try-runtime",
	"orml-xtokens/try-runtime",
	"orml-unknown-tokens/try-runtime",

	"peaq-pallet-did/try-runtime",
	"peaq-pallet-transaction/try-runtime",
	"peaq-pallet-storage/try-runtime",
	"peaq-pallet-rbac/try-runtime",

	"parachain-staking/try-runtime",
	"parachain-info/try-runtime",
	"xc-asset-config/try-runtime",
	"evm-accounts/try-runtime",

	"staking-coefficient-reward/try-runtime",

	"zenlink-protocol/try-runtime",
]<|MERGE_RESOLUTION|>--- conflicted
+++ resolved
@@ -17,12 +17,8 @@
 branch = "peaq-polkadot-v0.9.43"
 
 [dependencies]
-<<<<<<< HEAD
 # sp-debug-derive = { git = "https://github.com/peaqnetwork/substrate", branch = "peaq-polkadot-v0.9.38", default-features = false, features = ["std", "force-debug"] }
-codec = { package = "parity-scale-codec", workspace = true, default-features = false }
-=======
 parity-scale-codec = { workspace = true, default-features = false }
->>>>>>> 7b60d449
 smallvec = { workspace = true, default-features = false }
 rlp = { workspace = true, default-features = false, optional = true  }
 sha3 = { workspace = true, default-features = false, optional = true  }
