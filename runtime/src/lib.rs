--- conflicted
+++ resolved
@@ -354,11 +354,8 @@
 		TransactionPayment: pallet_transaction_payment::{Pallet, Storage},
 		Sudo: pallet_sudo::{Pallet, Call, Config<T>, Storage, Event<T>},
 		Contracts: pallet_contracts::{Pallet, Call, Storage, Event<T>},
-<<<<<<< HEAD
 		TransactionCustomize: pallet_transaction::{Pallet, Call, Storage, Event<T>},
-=======
 		MultiSig:  pallet_multisig::{Pallet, Call, Storage, Event<T>},
->>>>>>> 42d9ea64
 	}
 );
 
@@ -614,11 +611,12 @@
 	}
 }
 
-<<<<<<< HEAD
+
 impl pallet_transaction::Config for Runtime {
 	type Event = Event;
 	type Currency = Balances;
-=======
+}
+
 parameter_types! {
 	pub const DepositBase: Balance = 6 * CENTS;
 	pub const DepositFactor: Balance = 10 * CENTS;
@@ -633,5 +631,4 @@
 	type DepositFactor = DepositFactor;
 	type MaxSignatories = MaxSignatories;
 	type WeightInfo = ();
->>>>>>> 42d9ea64
 }