--- conflicted
+++ resolved
@@ -107,7 +107,7 @@
 		match Matcher::matches_fungibles(&revenue) {
 			Ok((asset_id, amount)) =>
 				if amount > Zero::zero() {
-					if let Err(error) = Assets::mint_into(asset_id, &FeeDestination::get(), amount)
+					if let Err(error) = Assets::mint_into(asset_id.clone(), &FeeDestination::get(), amount)
 					{
 						log::error!(
 							target: "xcm::weight",
@@ -349,10 +349,6 @@
 }
 
 parameter_types! {
-<<<<<<< HEAD
-=======
-	pub const BaseXcmWeight: XcmWeight = XcmWeight::from_parts(100_000_000, 0);
->>>>>>> 7b60d449
 	pub const MaxAssetsForTransfer: usize = 2;
 	pub PeaqLocationAbsolute: MultiLocation = MultiLocation {
 		parents: 1,
