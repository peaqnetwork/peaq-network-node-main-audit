#![cfg_attr(not(feature = "std"), no_std)]
#![recursion_limit = "256"]

<<<<<<< HEAD

use sp_std::marker::PhantomData;
use sp_runtime::Perbill;

use frame_support::{
	parameter_types,
	traits::Get,
};
use orml_traits::currency::MutationHooks;

=======
use sp_runtime::{parameter_types, Perbill};
>>>>>>> ceb6c0ce

/// Balance of an account.
pub type Balance = peaq_primitives_xcm::Balance;

// Contracts price units.
pub const TOKEN_DECIMALS: u32 = 18;
pub const NANOCENTS: Balance = 10_u128.pow(TOKEN_DECIMALS - 2 - 9);
pub const MILLICENTS: Balance = 10_u128.pow(TOKEN_DECIMALS - 2 - 3);
pub const CENTS: Balance = 10_u128.pow(TOKEN_DECIMALS - 2);
pub const DOLLARS: Balance = 10_u128.pow(TOKEN_DECIMALS);

parameter_types! {
	pub const TransactionByteFee: Balance = 1;
	pub const OperationalFeeMultiplier: u8 = 5;
	pub const EoTFeeFactor: Perbill = Perbill::from_percent(50);
}

pub struct CurrencyHooks<T, DustAccount>(PhantomData<T>, DustAccount);
impl<T, DustAccount> MutationHooks<T::AccountId, T::CurrencyId, T::Balance> for CurrencyHooks<T, DustAccount>
where
	T: orml_tokens::Config,
	DustAccount: Get<<T as frame_system::Config>::AccountId>,
{
	type OnDust = orml_tokens::TransferDust<T, DustAccount>;
	type OnSlash = ();
	type PreDeposit = ();
	type PostDeposit = ();
	type PreTransfer = ();
	type PostTransfer = ();
	type OnNewTokenAccount = ();
	type OnKilledTokenAccount = ();
}<|MERGE_RESOLUTION|>--- conflicted
+++ resolved
@@ -1,7 +1,5 @@
 #![cfg_attr(not(feature = "std"), no_std)]
 #![recursion_limit = "256"]
-
-<<<<<<< HEAD
 
 use sp_std::marker::PhantomData;
 use sp_runtime::Perbill;
@@ -11,10 +9,6 @@
 	traits::Get,
 };
 use orml_traits::currency::MutationHooks;
-
-=======
-use sp_runtime::{parameter_types, Perbill};
->>>>>>> ceb6c0ce
 
 /// Balance of an account.
 pub type Balance = peaq_primitives_xcm::Balance;
