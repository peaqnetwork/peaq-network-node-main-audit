--- conflicted
+++ resolved
@@ -212,18 +212,16 @@
 tag = 'monthly-2021-10'
 version = '4.0.0-dev'
 
-<<<<<<< HEAD
 [dependencies.peaq-did]
 default-features = false
 path = '../pallets/did'
 version = '0.0.1'
-=======
+
 [dependencies.pallet-multisig]
 default-features = false
 git = 'https://github.com/paritytech/substrate.git'
 tag = 'monthly-2021-10'
 version = '4.0.0-dev'
->>>>>>> 990a85b5
 
 [features]
 default = ['std']
