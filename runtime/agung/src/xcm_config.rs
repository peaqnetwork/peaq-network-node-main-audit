use super::{
	AccountId, AllPalletsWithSystem, AssetId, Assets, Balance, Balances, BlockReward,
	GetNativeAssetId, ParachainInfo, ParachainSystem, PeaqPotAccount, PolkadotXcm, Runtime,
	RuntimeCall, RuntimeEvent, RuntimeOrigin, WeightToFee, XcAssetConfig, XcmpQueue,
};
<<<<<<< HEAD
=======
use cumulus_primitives_core::ParaId;
use sp_core::bounded::BoundedVec;
use sp_runtime::traits::{ConstU32, Convert};
use sp_std::prelude::*;

>>>>>>> 7b60d449
use frame_support::{
	dispatch::Weight,
	match_types, parameter_types,
	traits::{fungibles, ContainsPair, Everything, Nothing},
};
use frame_system::EnsureRoot;
<<<<<<< HEAD
use orml_traits::location::{RelativeReserveProvider, Reserve};
use orml_xcm_support::DisabledParachainFee;
=======
use parity_scale_codec::{Decode, Encode};

use orml_traits::{location::AbsoluteReserveProvider, parameter_type_with_key, MultiCurrency};
use orml_xcm_support::{
	DepositToAlternative, IsNativeConcrete, MultiCurrencyAdapter, MultiNativeAsset,
};
>>>>>>> 7b60d449
use pallet_xcm::XcmPassthrough;
use polkadot_parachain::primitives::Sibling;
use runtime_common::{AccountIdToMultiLocation, FixedRateOfForeignAsset};
use sp_runtime::traits::ConstU32;
use xc_asset_config::MultiLocationToAssetId;
use xcm::latest::{prelude::*, MultiAsset};
use xcm_builder::{
	AccountId32Aliases,
	AllowKnownQueryResponses,
	AllowSubscriptionsFrom,
	AllowTopLevelPaidExecutionFrom,
	AllowUnpaidExecutionFrom,
	ConvertedConcreteId,
	CurrencyAdapter,
	// AllowUnpaidExecutionFrom,
	EnsureXcmOrigin,
	FixedWeightBounds,
	FungiblesAdapter,
	IsConcrete,
	NoChecking,
	ParentAsSuperuser,
	ParentIsPreset,
	RelayChainAsNative,
	SiblingParachainAsNative,
	SiblingParachainConvertsVia,
	SignedAccountId32AsNative,
	SignedToAccountId32,
	SovereignSignedViaLocation,
	TakeRevenue,
	TakeWeightCredit,
	UsingComponents,
};
use xcm_executor::{traits::JustTry, XcmExecutor};

use frame_support::pallet_prelude::Get;
use sp_runtime::traits::Zero;
use sp_std::marker::PhantomData;
use xcm_executor::traits::MatchesFungibles;

pub type PeaqAssetLocationIdConverter = MultiLocationToAssetId<Runtime>;

parameter_types! {
	pub const RococoNetwork: NetworkId = NetworkId::Polkadot;
	pub RelayChainOrigin: RuntimeOrigin = cumulus_pallet_xcm::Origin::Relay.into();
	pub UniversalLocation: InteriorMultiLocation =
	X2(GlobalConsensus(RelayNetwork::get()), Parachain(ParachainInfo::parachain_id().into()));
	pub PeaqLocation: MultiLocation = Here.into_location();
	pub DummyCheckingAccount: AccountId = PolkadotXcm::check_account();
}

/// Type for specifying how a `MultiLocation` can be converted into an `AccountId`. This is used
/// when determining ownership of accounts for asset transacting and when attempting to use XCM
/// `Transact` in order to determine the dispatch Origin.
pub type LocationToAccountId = (
	// The parent (Relay-chain) origin converts to the parent `AccountId`.
	ParentIsPreset<AccountId>,
	// Sibling parachain origins convert to AccountId via the `ParaId::into`.
	SiblingParachainConvertsVia<Sibling, AccountId>,
	// Straight up local `AccountId32` origins just alias directly to `AccountId`.
	AccountId32Aliases<RococoNetwork, AccountId>,
);

/// XCM from myself to myself
/// Means for transacting the native currency on this chain.
pub type CurrencyTransactor = CurrencyAdapter<
	// Use this currency:
	Balances,
	// Use this currency when it is a fungible asset matching the given location or name:
	IsConcrete<SelfReserveLocation>,
	// Convert an XCM MultiLocation into a local account id:
	LocationToAccountId,
	// Our chain's account ID type (we can't get away without mentioning it explicitly):
	AccountId,
	// We don't track any teleports of `Balances`.
	(),
>;

/// Used to deposit XCM fees into a destination account.
///
/// Only handles fungible assets for now.
/// If for any reason taking of the fee fails, it will be burned and and error trace will be
/// printed.
pub struct XcmFungibleFeeHandler<AccountId, Matcher, Assets, FeeDestination>(
	sp_std::marker::PhantomData<(AccountId, Matcher, Assets, FeeDestination)>,
);
impl<
		AccountId,
		Assets: fungibles::Mutate<AccountId>,
		Matcher: MatchesFungibles<Assets::AssetId, Assets::Balance>,
		FeeDestination: Get<AccountId>,
	> TakeRevenue for XcmFungibleFeeHandler<AccountId, Matcher, Assets, FeeDestination>
{
	fn take_revenue(revenue: MultiAsset) {
		match Matcher::matches_fungibles(&revenue) {
			Ok((asset_id, amount)) =>
				if amount > Zero::zero() {
					if let Err(error) = Assets::mint_into(asset_id, &FeeDestination::get(), amount)
					{
						log::error!(
							target: "xcm::weight",
							"XcmFeeHandler::take_revenue failed when minting asset: {:?}", error,
						);
					} else {
						log::trace!(
							target: "xcm::weight",
							"XcmFeeHandler::take_revenue took {:?} of asset Id {:?}",
							amount, asset_id,
						);
					}
				},
			Err(_) => {
				log::error!(
					target: "xcm::weight",
					"XcmFeeHandler:take_revenue failed to match fungible asset, it has been burned."
				);
			},
		}
	}
}

/// Means for transacting assets besides the native currency on this chain.
pub type FungiblesTransactor = FungiblesAdapter<
	// Use this fungibles implementation:
	Assets,
	// Use this currency when it is a fungible asset matching the given location or name:
	ConvertedConcreteId<AssetId, Balance, PeaqAssetLocationIdConverter, JustTry>,
	// Convert an XCM MultiLocation into a local account id:
	LocationToAccountId,
	// Our chain's account ID type (we can't get away without mentioning it explicitly):
	AccountId,
	// We don't support teleport so no need to check any assets.
	NoChecking,
	// We don't support teleport so this is just a dummy account.
	DummyCheckingAccount,
>;

/// Means for transacting assets on this chain.
pub type AssetTransactors = (CurrencyTransactor, FungiblesTransactor);

/// This is the type we use to convert an (incoming) XCM origin into a local `Origin` instance,
/// ready for dispatching a transaction with Xcm's `Transact`. There is an `OriginKind` which can
/// biases the kind of local `Origin` it will become.
pub type XcmOriginToCallOrigin = (
	// Sovereign account converter; this attempts to derive an `AccountId` from the origin location
	// using `LocationToAccountId` and then turn that into the usual `Signed` origin. Useful for
	// foreign chains who want to have a local sovereign account on this chain which they control.
	SovereignSignedViaLocation<LocationToAccountId, RuntimeOrigin>,
	// Native converter for Relay-chain (Parent) location; will converts to a `Relay` origin when
	// recognized.
	RelayChainAsNative<RelayChainOrigin, RuntimeOrigin>,
	// Native converter for sibling Parachains; will convert to a `SiblingPara` origin when
	// recognized.
	SiblingParachainAsNative<cumulus_pallet_xcm::Origin, RuntimeOrigin>,
	// Superuser converter for the Relay-chain (Parent) location. This will allow it to issue a
	// transaction from the Root origin.
	ParentAsSuperuser<RuntimeOrigin>,
	// Native signed account converter; this just converts an `AccountId32` origin into a normal
	// `Origin::Signed` origin of the same 32-byte value.
	SignedAccountId32AsNative<RococoNetwork, RuntimeOrigin>,
	// Xcm origins can be represented natively under the Xcm pallet's Xcm origin.
	XcmPassthrough<RuntimeOrigin>,
);

parameter_types! {
	pub const RelayNetwork: NetworkId = NetworkId::Polkadot;
	// One XCM operation is 1_000_000_000 weight - almost certainly a conservative estimate.
	pub const UnitWeightCost: Weight = Weight::from_parts(1_000_000_000, 1024);
	pub const MaxInstructions: u32 = 100;
}

match_types! {
	pub type ParentOrParentsPlurality: impl Contains<MultiLocation> = {
		MultiLocation { parents: 1, interior: Here } |
		MultiLocation { parents: 1, interior: X1(Plurality { .. }) }
	};
}

// Used to handle XCM fee deposit into treasury account
pub type PeaqXcmFungibleFeeHandler = XcmFungibleFeeHandler<
	AccountId,
	ConvertedConcreteId<AssetId, Balance, PeaqAssetLocationIdConverter, JustTry>,
	Assets,
	PeaqPotAccount,
>;

pub type Trader = (
	UsingComponents<WeightToFee, SelfReserveLocation, AccountId, Balances, BlockReward>,
	FixedRateOfForeignAsset<XcAssetConfig, PeaqXcmFungibleFeeHandler>,
);

pub type Barrier = (
	TakeWeightCredit,
	AllowTopLevelPaidExecutionFrom<Everything>,
	// Parent and its plurality get free execution
	AllowUnpaidExecutionFrom<ParentOrParentsPlurality>,
	// Expected responses are OK.
	AllowKnownQueryResponses<PolkadotXcm>,
	// Subscriptions for version tracking are OK.
	AllowSubscriptionsFrom<Everything>,
);

/// Used to determine whether the cross-chain asset is coming from a trusted reserve or not
///
/// Basically, we trust any cross-chain asset from any location to act as a reserve since
/// in order to support the xc-asset, we need to first register it in the `XcAssetConfig` pallet.
pub struct ReserveAssetFilter;
impl ContainsPair<MultiAsset, MultiLocation> for ReserveAssetFilter {
	fn contains(asset: &MultiAsset, origin: &MultiLocation) -> bool {
		log::error!("show asset: {:?} and origin: {:?}", asset, origin);
		// We assume that relay chain and sibling parachain assets are trusted reserves for their
		// assets
		let reserve_location = if let Concrete(location) = &asset.id {
			log::error!("show location: {:?} and asset.id: {:?}", location, asset.id);
			match (location.parents, location.first_interior()) {
				// sibling parachain
				(1, Some(Parachain(id))) => Some(MultiLocation::new(1, X1(Parachain(*id)))),
				// relay chain
				(1, _) => Some(MultiLocation::parent()),
				_ => None,
			}
		} else {
			log::error!("None show asset.id: {:?}", asset.id);
			None
		};

		log::error!("show origin: {:?} and reserve_location: {:?}", origin, reserve_location);
		if let Some(ref reserve) = reserve_location {
			origin == reserve
		} else {
			false
		}
	}
}

pub type Weigher = FixedWeightBounds<UnitWeightCost, RuntimeCall, MaxInstructions>;

pub struct XcmConfig;

impl xcm_executor::Config for XcmConfig {
	type RuntimeCall = RuntimeCall;
	type CallDispatcher = RuntimeCall;
	type XcmSender = XcmRouter;
	type AssetTransactor = AssetTransactors;
	type OriginConverter = XcmOriginToCallOrigin;
	type IsReserve = ReserveAssetFilter;
	// type IsReserve = Everything;
	type IsTeleporter = ();
	type UniversalLocation = UniversalLocation;
	type Barrier = Barrier;
	type Weigher = Weigher;
	type Trader = Trader;

	type ResponseHandler = PolkadotXcm;
	type AssetTrap = PolkadotXcm;
	type AssetClaims = PolkadotXcm;
	type SubscriptionService = PolkadotXcm;

	type PalletInstancesInfo = AllPalletsWithSystem;
	type MaxAssetsIntoHolding = ConstU32<64>;
	type AssetLocker = ();
	type AssetExchanger = ();
	type FeeManager = ();
	type MessageExporter = ();
	type UniversalAliases = Nothing;
	type SafeCallFilter = Everything;
}

/// No local origins on this chain are allowed to dispatch XCM sends/executions.
pub type LocalOriginToLocation = SignedToAccountId32<RuntimeOrigin, AccountId, RococoNetwork>;

/// The means for routing XCM messages which are not for local execution into the right message
/// queues.
pub type XcmRouter = (
	// Two routers - use UMP to communicate with the relay chain:
	cumulus_primitives_utility::ParentAsUmp<ParachainSystem, PolkadotXcm, ()>,
	// ..and XCMP to communicate with the sibling chains.
	XcmpQueue,
);

#[cfg(feature = "runtime-benchmarks")]
parameter_types! {
	pub ReachableDestBench: Option<MultiLocation> = Some(Parent.into());
}

impl pallet_xcm::Config for Runtime {
	type RuntimeEvent = RuntimeEvent;
	type SendXcmOrigin = EnsureXcmOrigin<RuntimeOrigin, LocalOriginToLocation>;
	type XcmRouter = XcmRouter;
	type ExecuteXcmOrigin = EnsureXcmOrigin<RuntimeOrigin, LocalOriginToLocation>;
	type XcmExecuteFilter = Nothing;
	type XcmExecutor = XcmExecutor<XcmConfig>;
	type XcmTeleportFilter = Nothing;
	type XcmReserveTransferFilter = Everything;
	type Weigher = Weigher;
	type RuntimeOrigin = RuntimeOrigin;
	type RuntimeCall = RuntimeCall;
	const VERSION_DISCOVERY_QUEUE_SIZE: u32 = 100;
	type AdvertisedXcmVersion = pallet_xcm::CurrentXcmVersion;

	type UniversalLocation = UniversalLocation;
	type Currency = Balances;
	type CurrencyMatcher = ();
	type TrustedLockers = ();
	type SovereignAccountOf = LocationToAccountId;
	type MaxLockers = ConstU32<8>;
	type WeightInfo = crate::weights::pallet_xcm::WeightInfo<Runtime>;
	#[cfg(feature = "runtime-benchmarks")]
	type ReachableDest = ReachableDestBench;

	type AdminOrigin = EnsureRoot<AccountId>;
	type MaxRemoteLockConsumers = ConstU32<0>;
	type RemoteLockConsumerIdentifier = ();
}

impl cumulus_pallet_xcm::Config for Runtime {
	type RuntimeEvent = RuntimeEvent;
	type XcmExecutor = XcmExecutor<XcmConfig>;
}

impl cumulus_pallet_xcmp_queue::Config for Runtime {
	type RuntimeEvent = RuntimeEvent;
	type XcmExecutor = XcmExecutor<XcmConfig>;
	type ChannelInfo = ParachainSystem;
	type VersionWrapper = PolkadotXcm;
	type ExecuteOverweightOrigin = EnsureRoot<AccountId>;
	type ControllerOrigin = EnsureRoot<AccountId>;
	type ControllerOriginConverter = XcmOriginToCallOrigin;
	type WeightInfo = ();
	type PriceForSiblingDelivery = ();
}

impl cumulus_pallet_dmp_queue::Config for Runtime {
	type RuntimeEvent = RuntimeEvent;
	type XcmExecutor = XcmExecutor<XcmConfig>;
	type ExecuteOverweightOrigin = EnsureRoot<AccountId>;
}

parameter_types! {
<<<<<<< HEAD
=======
	pub const BaseXcmWeight: XcmWeight = XcmWeight::from_parts(100_000_000, 0);
>>>>>>> 7b60d449
	pub const MaxAssetsForTransfer: usize = 2;
	pub PeaqLocationAbsolute: MultiLocation = MultiLocation {
		parents: 1,
		interior: X1(
			Parachain(ParachainInfo::parachain_id().into())
		)
	};

}

/// `MultiAsset` reserve location provider. It's based on `RelativeReserveProvider` and in
/// addition will convert self absolute location to relative location.
pub struct AbsoluteAndRelativeReserveProvider<AbsoluteLocation>(PhantomData<AbsoluteLocation>);
impl<AbsoluteLocation: Get<MultiLocation>> Reserve
	for AbsoluteAndRelativeReserveProvider<AbsoluteLocation>
{
	fn reserve(asset: &MultiAsset) -> Option<MultiLocation> {
		RelativeReserveProvider::reserve(asset).map(|reserve_location| {
			if reserve_location == AbsoluteLocation::get() {
				MultiLocation::here()
			} else {
				reserve_location
			}
		})
	}
}

impl orml_xtokens::Config for Runtime {
	type RuntimeEvent = RuntimeEvent;
	type Balance = Balance;
	type CurrencyId = AssetId;
	type CurrencyIdConvert = PeaqAssetLocationIdConverter;
	type AccountIdToMultiLocation = AccountIdToMultiLocation;
	type SelfLocation = PeaqLocation;
	type XcmExecutor = XcmExecutor<XcmConfig>;
	type Weigher = Weigher;
	type BaseXcmWeight = UnitWeightCost;
	type MaxAssetsForTransfer = MaxAssetsForTransfer;

	type MinXcmFee = DisabledParachainFee;
	type MultiLocationsFilter = Everything;
	type ReserveProvider = AbsoluteAndRelativeReserveProvider<PeaqLocationAbsolute>;
	type UniversalLocation = UniversalLocation;
}

parameter_types! {
	pub SelfReserveLocation: MultiLocation =
		MultiLocation::new(0, X1(GeneralKey { data: [0; 32], length: 2 }));
}

impl xc_asset_config::Config for Runtime {
	type RuntimeEvent = RuntimeEvent;
	type AssetId = AssetId;
	type NativeAssetId = GetNativeAssetId;
	type NativeAssetLocation = SelfReserveLocation;
	type ManagerOrigin = EnsureRoot<AccountId>;
	type WeightInfo = xc_asset_config::weights::SubstrateWeight<Self>;
}<|MERGE_RESOLUTION|>--- conflicted
+++ resolved
@@ -3,31 +3,14 @@
 	GetNativeAssetId, ParachainInfo, ParachainSystem, PeaqPotAccount, PolkadotXcm, Runtime,
 	RuntimeCall, RuntimeEvent, RuntimeOrigin, WeightToFee, XcAssetConfig, XcmpQueue,
 };
-<<<<<<< HEAD
-=======
-use cumulus_primitives_core::ParaId;
-use sp_core::bounded::BoundedVec;
-use sp_runtime::traits::{ConstU32, Convert};
-use sp_std::prelude::*;
-
->>>>>>> 7b60d449
 use frame_support::{
 	dispatch::Weight,
 	match_types, parameter_types,
 	traits::{fungibles, ContainsPair, Everything, Nothing},
 };
 use frame_system::EnsureRoot;
-<<<<<<< HEAD
 use orml_traits::location::{RelativeReserveProvider, Reserve};
 use orml_xcm_support::DisabledParachainFee;
-=======
-use parity_scale_codec::{Decode, Encode};
-
-use orml_traits::{location::AbsoluteReserveProvider, parameter_type_with_key, MultiCurrency};
-use orml_xcm_support::{
-	DepositToAlternative, IsNativeConcrete, MultiCurrencyAdapter, MultiNativeAsset,
-};
->>>>>>> 7b60d449
 use pallet_xcm::XcmPassthrough;
 use polkadot_parachain::primitives::Sibling;
 use runtime_common::{AccountIdToMultiLocation, FixedRateOfForeignAsset};
@@ -124,7 +107,7 @@
 		match Matcher::matches_fungibles(&revenue) {
 			Ok((asset_id, amount)) =>
 				if amount > Zero::zero() {
-					if let Err(error) = Assets::mint_into(asset_id, &FeeDestination::get(), amount)
+					if let Err(error) = Assets::mint_into(asset_id.clone(), &FeeDestination::get(), amount)
 					{
 						log::error!(
 							target: "xcm::weight",
@@ -366,10 +349,6 @@
 }
 
 parameter_types! {
-<<<<<<< HEAD
-=======
-	pub const BaseXcmWeight: XcmWeight = XcmWeight::from_parts(100_000_000, 0);
->>>>>>> 7b60d449
 	pub const MaxAssetsForTransfer: usize = 2;
 	pub PeaqLocationAbsolute: MultiLocation = MultiLocation {
 		parents: 1,
