--- conflicted
+++ resolved
@@ -10,8 +10,9 @@
 use fp_rpc::TransactionStatus;
 use frame_system::{
 	limits::{BlockLength, BlockWeights},
-	EnsureRoot, EnsureRootWithSuccess,
+	EnsureRoot, EnsureRootWithSuccess, EnsureSigned,
 };
+
 use orml_currencies::BasicCurrencyAdapter;
 use orml_traits::parameter_type_with_key;
 use pallet_ethereum::{Call::transact, Transaction as EthereumTransaction};
@@ -31,18 +32,10 @@
 	},
 };
 use peaq_pallet_storage::traits::Storage;
-use peaq_rpc_primitives_txpool::TxPoolResponse;
 use polkadot_runtime_common::{BlockHashCount, SlowAdjustingFeeUpdate};
 use runtime_common::*;
 use smallvec::smallvec;
-<<<<<<< HEAD
-
-use codec::Encode;
-
 use evm_accounts::CallKillEVMLinkAccount;
-use pallet_evm::FeeCalculator;
-=======
->>>>>>> 7b60d449
 use sp_api::impl_runtime_apis;
 use sp_consensus_aura::sr25519::AuthorityId as AuraId;
 use sp_core::{crypto::KeyTypeId, OpaqueMetadata, H160, H256, U256};
@@ -63,12 +56,8 @@
 use sp_version::NativeVersion;
 use sp_version::RuntimeVersion;
 use xcm::latest::prelude::*;
-use zenlink_protocol::{
-	AssetBalance, MultiAssetsHandler, PairInfo, PairLpGenerate, ZenlinkMultiAssets,
-};
-
-pub mod constants;
-mod precompiles;
+use zenlink_protocol::{AssetBalance, MultiAssetsHandler, PairInfo, ZenlinkMultiAssets};
+
 mod weights;
 pub mod xcm_config;
 
@@ -77,7 +66,7 @@
 pub use fp_evm::GenesisAccount;
 pub use frame_support::{
 	construct_runtime,
-	dispatch::{DispatchClass, EncodeLike, GetDispatchInfo},
+	dispatch::{DispatchClass, GetDispatchInfo},
 	parameter_types,
 	traits::{
 		AsEnsureOriginWithArg, ConstBool, ConstU128, ConstU32, Contains, Currency, EitherOfDiverse,
@@ -93,18 +82,9 @@
 	},
 	ConsensusEngineId, PalletId, StorageValue,
 };
-<<<<<<< HEAD
-
-use frame_system::{
-	limits::{BlockLength, BlockWeights},
-	EnsureRoot, EnsureRootWithSuccess, EnsureSigned,
-};
-
-=======
->>>>>>> 7b60d449
+
 pub use pallet_balances::Call as BalancesCall;
 pub use pallet_timestamp::Call as TimestampCall;
-<<<<<<< HEAD
 
 #[cfg(any(feature = "std", test))]
 pub use sp_runtime::BuildStorage;
@@ -113,36 +93,21 @@
 pub use precompiles::PeaqPrecompiles;
 pub type Precompiles = PeaqPrecompiles<Runtime>;
 
-// Polkadot imports
-use polkadot_runtime_common::{BlockHashCount, SlowAdjustingFeeUpdate};
-
-use cumulus_pallet_parachain_system::RelayNumberStrictlyIncreases;
-
 use peaq_primitives_xcm::{
 	AssetId, AssetIdToEVMAddress, AssetIdToZenlinkId, Balance, EvmRevertCodeHandler,
 	NATIVE_CURRNECY_ID,
+    RbacEntityId, Header, Nonce, Moment, Address,
 };
 use peaq_rpc_primitives_txpool::TxPoolResponse;
 use zenlink_protocol::AssetId as ZenlinkAssetId;
 
-=======
->>>>>>> 7b60d449
 pub use peaq_pallet_did;
 pub use peaq_pallet_rbac;
 pub use peaq_pallet_storage;
 pub use peaq_pallet_transaction;
-pub use precompiles::PeaqPrecompiles;
-#[cfg(any(feature = "std", test))]
-pub use sp_runtime::BuildStorage;
-
-<<<<<<< HEAD
-// For XCM
-mod weights;
-pub mod xcm_config;
 
 // For Zenlink-DEX-Module
 use pallet_evm_precompile_assets_erc20::EVMAddressToAssetId;
-use zenlink_protocol::{AssetBalance, MultiAssetsHandler, PairInfo, ZenlinkMultiAssets};
 
 pub use precompiles::EVMAssetPrefix;
 
@@ -175,11 +140,9 @@
 
 /// The ID of an entity (RBAC)
 type EntityId = [u8; 32];
-=======
 /// Block type as expected by this runtime.
 /// Note: this is really wild! You can define it here, but not in peaq_primitives_xcm...?!
 pub type Block = generic::Block<Header, UncheckedExtrinsic>;
->>>>>>> 7b60d449
 
 /// Opaque types. These are used by the CLI to instantiate machinery that don't need to know
 /// the specifics of the runtime. They can then be made to be agnostic over specific formats
