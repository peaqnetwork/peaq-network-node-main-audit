#![cfg_attr(not(feature = "std"), no_std)]
// `construct_runtime!` does a lot of recursion and requires us to increase the limit to 256.
#![recursion_limit = "256"]

// Make the WASM binary available.
#[cfg(feature = "std")]
include!(concat!(env!("OUT_DIR"), "/wasm_binary.rs"));

#[cfg(feature = "std")]
pub use fp_evm::GenesisAccount;

use smallvec::smallvec;

use codec::Encode;
use pallet_evm::FeeCalculator;
use sp_api::impl_runtime_apis;
use sp_consensus_aura::sr25519::AuthorityId as AuraId;
use sp_core::{crypto::KeyTypeId, OpaqueMetadata, H160, H256, U256};
use sp_runtime::{
	create_runtime_str, generic, impl_opaque_keys,
	traits::{
		AccountIdConversion,
		AccountIdLookup,
		BlakeTwo256,
		Block as BlockT,
		ConvertInto,
		DispatchInfoOf,
		Dispatchable,
		// NumberFor,
		OpaqueKeys,
		PostDispatchInfoOf,
		SaturatedConversion,
		Saturating,
		Zero,
	},
	transaction_validity::{
		InvalidTransaction, TransactionSource, TransactionValidity, TransactionValidityError,
	},
	ApplyExtrinsicResult, Perbill, Percent, Permill, Perquintill,
};
use sp_std::{marker::PhantomData, prelude::*, vec, vec::Vec};

#[cfg(feature = "std")]
use sp_version::NativeVersion;
use sp_version::RuntimeVersion;

// A few exports that help ease life for downstream crates.
use fp_rpc::TransactionStatus;
pub use frame_support::{
	construct_runtime, parameter_types,
	dispatch::{DispatchClass, GetDispatchInfo},
	traits::{
		ConstU128, ConstU32, Contains, Currency, EitherOfDiverse, EnsureOrigin, ConstBool,
		ExistenceRequirement, FindAuthor, Imbalance, KeyOwnerProofSystem, Nothing, OnUnbalanced,
		Randomness, StorageInfo, WithdrawReasons,
	},
	weights::{
		constants::{BlockExecutionWeight, ExtrinsicBaseWeight, RocksDbWeight, WEIGHT_REF_TIME_PER_SECOND},
		ConstantMultiplier, IdentityFee, Weight,
		WeightToFeeCoefficient, WeightToFeeCoefficients, WeightToFeePolynomial,
	},
	ConsensusEngineId, PalletId, StorageValue,
};

use frame_system::{
	limits::{BlockLength, BlockWeights},
	EnsureRoot, EnsureRootWithSuccess,
};

pub use pallet_balances::Call as BalancesCall;
use parachain_staking::RewardRateInfo;

use pallet_ethereum::{Call::transact, Transaction as EthereumTransaction};
use pallet_evm::{
	Account as EVMAccount, EnsureAddressTruncated, GasWeightMapping, HashedAddressMapping, Runner,
};
pub use pallet_timestamp::Call as TimestampCall;

use pallet_transaction_payment::{Config as TransactionPaymentConfig, OnChargeTransaction};

#[cfg(any(feature = "std", test))]
pub use sp_runtime::BuildStorage;

mod precompiles;
pub use precompiles::PeaqPrecompiles;
pub type Precompiles = PeaqPrecompiles<Runtime>;

// Polkadot imports
use polkadot_runtime_common::{BlockHashCount, SlowAdjustingFeeUpdate};

use cumulus_pallet_parachain_system::RelayNumberStrictlyIncreases;

pub use peaq_primitives_xcm::{currency, Amount, CurrencyId, TokenSymbol};
use peaq_rpc_primitives_txpool::TxPoolResponse;

pub use peaq_pallet_did;
use peaq_pallet_did::{did::Did, structs::Attribute as DidAttribute};
pub use peaq_pallet_rbac;
use peaq_pallet_rbac::{
	rbac::{Group, Permission, Rbac, Result as RbacResult, Role},
	structs::{
		Entity as RbacEntity, Permission2Role as RbacPermission2Role, Role2Group as RbacRole2Group,
		Role2User as RbacRole2User, User2Group as RbacUser2Group,
	},
};
pub use peaq_pallet_storage;
use peaq_pallet_storage::traits::Storage;
pub use peaq_pallet_transaction;

// For XCM
mod weights;
pub mod xcm_config;
use orml_currencies::BasicCurrencyAdapter;
use orml_traits::parameter_type_with_key;
pub mod constants;

/// An index to a block.
type BlockNumber = peaq_primitives_xcm::BlockNumber;

/// Alias to 512-bit hash when used in the context of a transaction signature on the chain.
pub type Signature = peaq_primitives_xcm::Signature;

/// Some way of identifying an account on the chain. We intentionally make it equivalent
/// to the public key of our transaction signing scheme.
pub type AccountId = peaq_primitives_xcm::AccountId;

/// The type for looking up accounts. We don't expect more than 4 billion of them, but you
/// never know...
// type AccountIndex = peaq_primitives_xcm::AccountIndex;

/// Index of a transaction in the chain.
type Index = peaq_primitives_xcm::Nonce;

/// A hash of some data used by the chain.
type Hash = peaq_primitives_xcm::Hash;

/// The ID of an entity (RBAC)
type EntityId = [u8; 32];

/// Opaque types. These are used by the CLI to instantiate machinery that don't need to know
/// the specifics of the runtime. They can then be made to be agnostic over specific formats
/// of data like extrinsics, allowing for them to continue syncing the network through upgrades
/// to even the core data structures.
pub mod opaque {
	use super::*;

	pub type Block = peaq_primitives_xcm::NativeBlock;

	impl_opaque_keys! {
		pub struct SessionKeys {
			pub aura: Aura,
		}
	}
}

// To learn more about runtime versioning and what each of the following value means:
//   https://docs.substrate.io/v3/runtime/origins#runtime-versioning
#[sp_version::runtime_version]
pub const VERSION: RuntimeVersion = RuntimeVersion {
	spec_name: create_runtime_str!("peaq-node"),
	impl_name: create_runtime_str!("peaq-node"),
	authoring_version: 1,
	// The version of the runtime specification. A full node will not attempt to use its native
	//   runtime in substitute for the on-chain Wasm runtime unless all of `spec_name`,
	//   `spec_version`, and `authoring_version` are the same between Wasm and native.
	// This value is set to 100 to notify Polkadot-JS App (https://polkadot.js.org/apps) to use
	//   the compatible custom types.
	spec_version: 1,
	impl_version: 1,
	apis: RUNTIME_API_VERSIONS,
	transaction_version: 1,
	state_version: 1,
};

/// This determines the average expected block time that we are targeting.
/// Blocks will be produced at a minimum duration defined by `SLOT_DURATION`.
/// `SLOT_DURATION` is picked up by `pallet_timestamp` which is in turn picked
/// up by `pallet_aura` to implement `fn slot_duration()`.
///
/// Change this to adjust the block time.
pub const MILLISECS_PER_BLOCK: u64 = 12000;

// NOTE: Currently it is not possible to change the slot duration after the chain has started.
//	   Attempting to do so will brick block production.
pub const SLOT_DURATION: u64 = MILLISECS_PER_BLOCK;

// Time is measured by number of blocks.
pub const MINUTES: BlockNumber = 60_000 / (MILLISECS_PER_BLOCK as BlockNumber);
pub const HOURS: BlockNumber = MINUTES * 60;
pub const DAYS: BlockNumber = HOURS * 24;

use runtime_common::{
<<<<<<< HEAD
	MILLICENTS, CENTS, DOLLARS,
	Balance,
	EoTFeeFactor, TransactionByteFee, OperationalFeeMultiplier,
	CurrencyHooks,
=======
	Balance, EoTFeeFactor, OperationalFeeMultiplier, TransactionByteFee, CENTS, DOLLARS, MILLICENTS,
>>>>>>> ceb6c0ce
};

const fn deposit(items: u32, bytes: u32) -> Balance {
	items as Balance * 15 * CENTS + (bytes as Balance) * 6 * CENTS
}

/// The version information used to identify this runtime when compiled natively.
#[cfg(feature = "std")]
pub fn native_version() -> NativeVersion {
	NativeVersion { runtime_version: VERSION, can_author_with: Default::default() }
}

/// We assume that ~5% of the block weight is consumed by `on_initialize` handlers. This is
/// used to limit the maximal weight of a single extrinsic.
const AVERAGE_ON_INITIALIZE_RATIO: Perbill = Perbill::from_percent(5);

/// We allow `Normal` extrinsics to fill up the block up to 75%, the rest can be used by
/// `Operational` extrinsics.
const NORMAL_DISPATCH_RATIO: Perbill = Perbill::from_percent(75);

/// We allow for 0.5 of a second of compute with a 12 second average block time.
const MAXIMUM_BLOCK_WEIGHT: Weight =  Weight::from_parts(
	WEIGHT_REF_TIME_PER_SECOND.saturating_div(2_u64),
	polkadot_primitives::v2::MAX_POV_SIZE as u64,
);

parameter_types! {
	pub const Version: RuntimeVersion = VERSION;

	// This part is copied from Substrate's `bin/node/runtime/src/lib.rs`.
	//  The `RuntimeBlockLength` and `RuntimeBlockWeights` exist here because the
	// `DeletionWeightLimit` and `DeletionQueueDepth` depend on those to parameterize
	// the lazy contract deletion.
	pub RuntimeBlockLength: BlockLength =
		BlockLength::max_with_normal_ratio(5 * 1024 * 1024, NORMAL_DISPATCH_RATIO);
	pub RuntimeBlockWeights: BlockWeights = BlockWeights::builder()
		.base_block(BlockExecutionWeight::get())
		.for_class(DispatchClass::all(), |weights| {
			weights.base_extrinsic = ExtrinsicBaseWeight::get();
		})
		.for_class(DispatchClass::Normal, |weights| {
			weights.max_total = Some(NORMAL_DISPATCH_RATIO * MAXIMUM_BLOCK_WEIGHT);
		})
		.for_class(DispatchClass::Operational, |weights| {
			weights.max_total = Some(MAXIMUM_BLOCK_WEIGHT);
			// Operational transactions have some extra reserved space, so that they
			// are included even if block reached `MAXIMUM_BLOCK_WEIGHT`.
			weights.reserved = Some(
				MAXIMUM_BLOCK_WEIGHT - (NORMAL_DISPATCH_RATIO * MAXIMUM_BLOCK_WEIGHT)
			);
		})
		.avg_block_initialization(AVERAGE_ON_INITIALIZE_RATIO)
		.build_or_panic();
	pub const SS58Prefix: u16 = 42;
}

pub struct BaseFilter;
impl Contains<RuntimeCall> for BaseFilter {
	fn contains(call: &RuntimeCall) -> bool {
		match call {
			RuntimeCall::ParachainStaking(method) => !matches!(
				method,
				parachain_staking::Call::join_candidates { .. } |
					parachain_staking::Call::join_delegators { .. }
			),
			// Other modules should works:
			_ => true,
		}
	}
}

// Configure FRAME pallets to include in runtime.
impl frame_system::Config for Runtime {
	/// The basic call filter to use in dispatchable.
	type BaseCallFilter = BaseFilter;
	/// Block & extrinsics weights: base values and limits.
	type BlockWeights = RuntimeBlockWeights;
	/// The maximum length of a block (in bytes).
	type BlockLength = RuntimeBlockLength;
	/// The identifier used to distinguish between accounts.
	type AccountId = AccountId;
	/// The aggregated dispatch type that is available for extrinsics.
	type RuntimeCall = RuntimeCall;
	/// The lookup mechanism to get account ID from whatever is passed in dispatchers.
	type Lookup = AccountIdLookup<AccountId, peaq_primitives_xcm::AccountIndex>;
	/// The index type for storing how many extrinsics an account has signed.
	type Index = Index;
	/// The index type for blocks.
	type BlockNumber = BlockNumber;
	/// The type for hashing blocks and tries.
	type Hash = Hash;
	/// The hashing algorithm used.
	type Hashing = BlakeTwo256;
	/// The header type.
	type Header = peaq_primitives_xcm::Header;
	/// The ubiquitous event type.
	type RuntimeEvent = RuntimeEvent;
	/// The ubiquitous origin type.
	type RuntimeOrigin = RuntimeOrigin;
	/// Maximum number of block number to block hash mappings to keep (oldest pruned first).
	type BlockHashCount = BlockHashCount;
	/// The weight of database operations that the runtime can invoke.
	type DbWeight = RocksDbWeight;
	/// Version of the runtime.
	type Version = Version;
	/// Converts a module to the index of the module in `construct_runtime!`.
	///
	/// This type is being generated by `construct_runtime!`.
	type PalletInfo = PalletInfo;
	/// What to do if a new account is created.
	type OnNewAccount = ();
	/// What to do if an account is fully reaped from the system.
	type OnKilledAccount = ();
	/// The data to be stored in an account.
	type AccountData = pallet_balances::AccountData<Balance>;
	/// Weight information for the extrinsics of this pallet.
	type SystemWeightInfo = ();
	/// This is used as an identifier of the chain. 42 is the generic substrate prefix.
	type SS58Prefix = SS58Prefix;

	type MaxConsumers = frame_support::traits::ConstU32<16>;

	type OnSetCode = cumulus_pallet_parachain_system::ParachainSetCode<Self>;
}

parameter_types! {
	pub const MaxAuthorities: u32 = 32;
}

impl pallet_aura::Config for Runtime {
	type AuthorityId = AuraId;
	type DisabledValidators = ();
	type MaxAuthorities = MaxAuthorities;
}

// For ink
parameter_types! {
	pub const DepositPerItem: Balance = deposit(1, 0);
	pub const DepositPerByte: Balance = deposit(0, 1);
	pub const MaxValueSize: u32 = 16 * 1024;
	// The lazy deletion runs inside on_initialize.
	pub DeletionWeightLimit: Weight = AVERAGE_ON_INITIALIZE_RATIO * RuntimeBlockWeights::get().max_block;
	pub const DeletionQueueDepth: u32 = 128;
	pub Schedule: pallet_contracts::Schedule<Runtime> = Default::default();
}

impl pallet_contracts::Config for Runtime {
	type Time = Timestamp;
	type Randomness = RandomnessCollectiveFlip;
	type Currency = Balances;
	type RuntimeEvent = RuntimeEvent;
	type RuntimeCall = RuntimeCall;

	/// The safest default is to allow no calls at all.
	///
	/// Runtimes should whitelist dispatchables that are allowed to be called from contracts
	/// and make sure they are stable. Dispatchables exposed to contracts are not allowed to
	/// change because that would break already deployed contracts. The `Call` structure itself
	/// is not allowed to change the indices of existing pallets, too.
	type CallFilter = Nothing;
	type DepositPerItem = DepositPerItem;
	type DepositPerByte = DepositPerByte;
	type WeightPrice = pallet_transaction_payment::Pallet<Self>;
	type WeightInfo = pallet_contracts::weights::SubstrateWeight<Self>;
	type ChainExtension = ();
	type Schedule = Schedule;
	type CallStack = [pallet_contracts::Frame<Self>; 5];
	type DeletionQueueDepth = ConstU32<128>;
	type DeletionWeightLimit = DeletionWeightLimit;
	type AddressGenerator = pallet_contracts::DefaultAddressGenerator;
	type MaxStorageKeyLen = ConstU32<128>;
	type MaxCodeLen = ConstU32<{ 123 * 1024 }>;

	type MaxDebugBufferLen = ConstU32<{ 2 * 1024 * 1024 }>;
	type UnsafeUnstableInterface = ConstBool<false>;
}

parameter_types! {
	pub const MinimumPeriod: u64 = SLOT_DURATION / 2;
}

type Moment = peaq_primitives_xcm::Moment;

impl pallet_timestamp::Config for Runtime {
	/// A timestamp: milliseconds since the unix epoch.
	type Moment = Moment;
	type MinimumPeriod = MinimumPeriod;
	type WeightInfo = ();
	type OnTimestampSet = BlockReward;
}

parameter_types! {
	pub const ExistentialDeposit: u128 = 500;
	pub const MaxLocks: u32 = 50;
}

impl pallet_balances::Config for Runtime {
	type MaxLocks = MaxLocks;
	type MaxReserves = ();
	type ReserveIdentifier = [u8; 8];
	/// The type for recording an account's balance.
	type Balance = Balance;
	/// The ubiquitous event type.
	type RuntimeEvent = RuntimeEvent;
	type DustRemoval = ();
	type ExistentialDeposit = ExistentialDeposit;
	type AccountStore = System;
	type WeightInfo = ();
}

/// Handles converting a weight scalar to a fee value, based on the scale and granularity of the
/// node's balance type.
///
/// This should typically create a mapping between the following ranges:
///   - `[0, MAXIMUM_BLOCK_WEIGHT]`
///   - `[Balance::min, Balance::max]`
///
/// Yet, it can be used for any other sort of change to weight-fee. Some examples being:
///   - Setting it to `0` will essentially disable the weight fee.
///   - Setting it to `1` will cause the literal `#[weight = x]` values to be charged.
pub struct WeightToFee;
impl WeightToFeePolynomial for WeightToFee {
	type Balance = Balance;
	fn polynomial() -> WeightToFeeCoefficients<Self::Balance> {
		// in Rococo, extrinsic base weight (smallest non-zero weight) is mapped to 1 MILLICENTS:
		// in our template, we map to 1/10 of that, or 1/10 MILLICENTS
		let p = MILLICENTS / 10;
		let q = 100 * Balance::from(ExtrinsicBaseWeight::get().ref_time());
		smallvec![WeightToFeeCoefficient {
			degree: 1,
			negative: false,
			coeff_frac: Perbill::from_rational(p % q, q),
			coeff_integer: p / q,
		}]
	}
}

pub struct DealWithFees;
impl OnUnbalanced<NegativeImbalance> for DealWithFees {
	// Overwrite on_unbalanced() and on_nonzero_unbalanced(), because their default
	// implementations will just drop the imbalances!! Instead on_unbalanceds() will
	// use these two following methods.
	fn on_unbalanced(amount: NegativeImbalance) {
		Self::on_nonzero_unbalanced(amount);
	}

	fn on_nonzero_unbalanced(amount: NegativeImbalance) {
		<BlockReward as OnUnbalanced<_>>::on_unbalanced(amount);
	}
}

type NegativeImbalanceOf<C, T> =
	<C as Currency<<T as frame_system::Config>::AccountId>>::NegativeImbalance;

pub struct PeaqCurrencyAdapter<C, OU>(PhantomData<(C, OU)>);

impl<T, C, OU> OnChargeTransaction<T> for PeaqCurrencyAdapter<C, OU>
where
	T: TransactionPaymentConfig,
	C: Currency<<T as frame_system::Config>::AccountId>,
	OU: OnUnbalanced<NegativeImbalanceOf<C, T>>,
{
	type LiquidityInfo = Option<NegativeImbalanceOf<C, T>>;
	type Balance = <C as Currency<<T as frame_system::Config>::AccountId>>::Balance;

	/// Withdraw the predicted fee from the transaction origin.
	/// Note: The `fee` already includes the `tip`.
	fn withdraw_fee(
		who: &T::AccountId,
		_call: &T::RuntimeCall,
		_info: &DispatchInfoOf<T::RuntimeCall>,
		total_fee: Self::Balance,
		tip: Self::Balance,
	) -> Result<Self::LiquidityInfo, TransactionValidityError> {
		if total_fee.is_zero() {
			return Ok(None)
		}
		let inclusion_fee = total_fee - tip;

		let withdraw_reason = if tip.is_zero() {
			WithdrawReasons::TRANSACTION_PAYMENT
		} else {
			WithdrawReasons::TRANSACTION_PAYMENT | WithdrawReasons::TIP
		};

		// Apply Peaq Economy-of-Things Fee adjustment
		let eot_fee = EoTFeeFactor::get() * inclusion_fee;
		let tx_fee = total_fee.saturating_add(eot_fee);

		match C::withdraw(who, tx_fee, withdraw_reason, ExistenceRequirement::KeepAlive) {
			Ok(imbalance) => Ok(Some(imbalance)),
			Err(_) => Err(InvalidTransaction::Payment.into()),
		}
	}

	/// Note: The `corrected_fee` already includes the `tip`.
	fn correct_and_deposit_fee(
		who: &T::AccountId,
		_dispatch_info: &DispatchInfoOf<T::RuntimeCall>,
		_post_info: &PostDispatchInfoOf<T::RuntimeCall>,
		cor_total_fee: Self::Balance,
		tip: Self::Balance,
		already_withdrawn: Self::LiquidityInfo,
	) -> Result<(), TransactionValidityError> {
		if let Some(paid) = already_withdrawn {
			// Apply same Peaq Economy-of-Things Fee adjustment as above
			let cor_inclusion_fee = cor_total_fee - tip;
			let cor_eot_fee = EoTFeeFactor::get() * cor_inclusion_fee;
			let cor_tx_fee = cor_total_fee.saturating_add(cor_eot_fee);

			// Calculate how much refund we should return
			let refund_amount = paid.peek().saturating_sub(cor_tx_fee);
			// refund to the the account that paid the fees. If this fails, the
			// account might have dropped below the existential balance. In
			// that case we don't refund anything.
			let refund_imbalance = C::deposit_into_existing(who, refund_amount)
				.unwrap_or_else(|_| C::PositiveImbalance::zero());
			// merge the imbalance caused by paying the fees and refunding parts of it again.
			let adjusted_paid = paid
				.offset(refund_imbalance)
				.same()
				.map_err(|_| TransactionValidityError::Invalid(InvalidTransaction::Payment))?;
			// Call someone else to handle the imbalance (fee and tip separately)
			let (tip, fee) = adjusted_paid.split(tip);

			OU::on_unbalanceds(Some(fee).into_iter().chain(Some(tip)));
		}
		Ok(())
	}
}

impl pallet_transaction_payment::Config for Runtime {
	type RuntimeEvent = RuntimeEvent;
	type OnChargeTransaction = PeaqCurrencyAdapter<Balances, DealWithFees>;
	type OperationalFeeMultiplier = OperationalFeeMultiplier;
	type WeightToFee = WeightToFee;
	type LengthToFee = ConstantMultiplier<Balance, TransactionByteFee>;
	type FeeMultiplierUpdate = SlowAdjustingFeeUpdate<Self>;
}

impl pallet_sudo::Config for Runtime {
	type RuntimeEvent = RuntimeEvent;
	type RuntimeCall = RuntimeCall;
}

/// Config the did in pallets/did
impl peaq_pallet_did::Config for Runtime {
	type RuntimeEvent = RuntimeEvent;
	type Time = pallet_timestamp::Pallet<Runtime>;
	type WeightInfo = peaq_pallet_did::weights::SubstrateWeight<Runtime>;
}

/// Config the utility in pallets/utility
impl pallet_utility::Config for Runtime {
	type RuntimeCall = RuntimeCall;
	type RuntimeEvent = RuntimeEvent;
	type PalletsOrigin = OriginCaller;
	type WeightInfo = ();
}

parameter_types! {
	pub const CouncilMotionDuration: BlockNumber = 5 * DAYS;
	pub const CouncilMaxProposals: u32 = 100;
	pub const CouncilMaxMembers: u32 = 100;
}

type CouncilCollective = pallet_collective::Instance1;
impl pallet_collective::Config<CouncilCollective> for Runtime {
	type RuntimeOrigin = RuntimeOrigin;
	type Proposal = RuntimeCall;
	type RuntimeEvent = RuntimeEvent;
	type MotionDuration = CouncilMotionDuration;
	type MaxProposals = CouncilMaxProposals;
	type MaxMembers = CouncilMaxMembers;
	type DefaultVote = pallet_collective::PrimeDefaultVote;
	type WeightInfo = pallet_collective::weights::SubstrateWeight<Runtime>;
	type SetMembersOrigin = EnsureRoot<Self::AccountId>;
}

// Config the treasyry in pallets/treasury
parameter_types! {
	pub const ProposalBond: Permill = Permill::from_percent(5);
	pub const ProposalBondMinimum: Balance = DOLLARS;
	pub const SpendPeriod: BlockNumber = DAYS;
	pub const Burn: Permill = Permill::from_percent(50);
	pub const TipCountdown: BlockNumber = DAYS;
	pub const TipFindersFee: Percent = Percent::from_percent(20);
	pub const TipReportDepositBase: Balance = DOLLARS;
	pub const DataDepositPerByte: Balance = CENTS;
	pub const TreasuryPalletId: PalletId = PalletId(*b"py/trsry");
	pub const MaximumReasonLength: u32 = 300;
	pub const MaxApprovals: u32 = 100;
	pub const MaxBalance: Balance = Balance::max_value();
}

impl pallet_treasury::Config for Runtime {
	type PalletId = TreasuryPalletId;
	type Currency = Balances;
	type ApproveOrigin = EitherOfDiverse<
		EnsureRoot<AccountId>,
		pallet_collective::EnsureProportionAtLeast<AccountId, CouncilCollective, 3, 5>,
	>;
	type RejectOrigin = EitherOfDiverse<
		EnsureRoot<AccountId>,
		pallet_collective::EnsureProportionMoreThan<AccountId, CouncilCollective, 1, 2>,
	>;
	//type RuntimeEvent = RuntimeEvent;
	type OnSlash = ();
	type ProposalBond = ProposalBond;
	type ProposalBondMinimum = ProposalBondMinimum;
	type ProposalBondMaximum = ();
	type SpendPeriod = SpendPeriod;
	type Burn = Burn;
	type BurnDestination = ();
	type SpendFunds = ();
	type WeightInfo = pallet_treasury::weights::SubstrateWeight<Runtime>;
	type MaxApprovals = MaxApprovals;
	type SpendOrigin = EnsureRootWithSuccess<AccountId, MaxBalance>; //EnsureWithSuccess<EnsureRoot<AccountId>, AccountId, MaxBalance>;
	type RuntimeEvent = RuntimeEvent;
}

// Pallet EVM
pub struct FindAuthorTruncated<F>(PhantomData<F>);
impl<F: FindAuthor<u32>> FindAuthor<H160> for FindAuthorTruncated<F> {
	fn find_author<'a, I>(digests: I) -> Option<H160>
	where
		I: 'a + IntoIterator<Item = (ConsensusEngineId, &'a [u8])>,
	{
		if let Some(author_index) = F::find_author(digests) {
			let authority_id = Aura::authorities()[author_index as usize].clone();
			return Some(H160::from_slice(&authority_id.encode()[4..24]))
		}
		None
	}
}

/// Current approximation of the gas/s consumption considering
/// EVM execution over compiled WASM (on 4.4Ghz CPU).
/// Given the 500ms Weight, from which 75% only are used for transactions,
/// the total EVM execution gas limit is: GAS_PER_SECOND * 0.500 * 0.75 ~= 15_000_000.
pub const GAS_PER_SECOND: u64 = 40_000_000;

/// Approximate ratio of the amount of Weight per Gas.
/// u64 works for approximations because Weight is a very small unit compared to gas.
pub const WEIGHT_PER_GAS: u64 = WEIGHT_REF_TIME_PER_SECOND.saturating_div(GAS_PER_SECOND);

pub struct PeaqGasWeightMapping;
impl pallet_evm::GasWeightMapping for PeaqGasWeightMapping {
	fn gas_to_weight(gas: u64, _without_base_weight: bool) -> Weight {
		Weight::from_ref_time(gas.saturating_mul(WEIGHT_PER_GAS))
	}

	fn weight_to_gas(weight: Weight) -> u64 {
		weight.ref_time().wrapping_div(WEIGHT_PER_GAS)
	}
}

parameter_types! {
	pub const ChainId: u64 = 42424242;
    pub BlockGasLimit: U256 = U256::from(
        NORMAL_DISPATCH_RATIO * WEIGHT_REF_TIME_PER_SECOND / WEIGHT_PER_GAS
    );
	pub PrecompilesValue: PeaqPrecompiles<Runtime> = PeaqPrecompiles::<_>::new();
	pub WeightPerGas: Weight = Weight::from_ref_time(WEIGHT_PER_GAS);
}

impl pallet_evm::Config for Runtime {
	type FeeCalculator = BaseFee;
	type WeightPerGas = WeightPerGas;
	type GasWeightMapping = PeaqGasWeightMapping;
	type BlockHashMapping = pallet_ethereum::EthereumBlockHashMapping<Self>;
	type CallOrigin = EnsureAddressTruncated;
	type WithdrawOrigin = EnsureAddressTruncated;
	type AddressMapping = HashedAddressMapping<BlakeTwo256>;
	type Currency = Balances;
	type RuntimeEvent = RuntimeEvent;
	type Runner = pallet_evm::runner::stack::Runner<Self>;
	type PrecompilesType = PeaqPrecompiles<Self>;
	type PrecompilesValue = PrecompilesValue;
	type ChainId = ChainId;
	type BlockGasLimit = BlockGasLimit;
	type OnChargeTransaction = pallet_evm::EVMCurrencyAdapter<Balances, DealWithFees>;
	type OnCreate = ();
	type FindAuthor = FindAuthorTruncated<Aura>;
}

impl pallet_ethereum::Config for Runtime {
	type RuntimeEvent = RuntimeEvent;
	type StateRoot = pallet_ethereum::IntermediateStateRoot<Self>;
}

frame_support::parameter_types! {
	pub BoundDivision: U256 = U256::from(1024);
}

impl pallet_dynamic_fee::Config for Runtime {
	type MinGasPriceBoundDivisor = BoundDivision;
}

frame_support::parameter_types! {
	pub DefaultBaseFeePerGas: U256 = U256::from(1024);
	pub DefaultElasticity: Permill = Permill::zero();
}

pub struct BaseFeeThreshold;
impl pallet_base_fee::BaseFeeThreshold for BaseFeeThreshold {
	fn lower() -> Permill {
		Permill::zero()
	}
	fn ideal() -> Permill {
		Permill::from_parts(500_000)
	}
	fn upper() -> Permill {
		Permill::from_parts(1_000_000)
	}
}

impl pallet_base_fee::Config for Runtime {
	type RuntimeEvent = RuntimeEvent;
	type Threshold = BaseFeeThreshold;
	type DefaultBaseFeePerGas = DefaultBaseFeePerGas;
	type DefaultElasticity = DefaultElasticity;
}

impl pallet_randomness_collective_flip::Config for Runtime {}

// Parachain
parameter_types! {
	pub const ReservedXcmpWeight: Weight = MAXIMUM_BLOCK_WEIGHT.saturating_div(4_u64);
	pub const ReservedDmpWeight: Weight = MAXIMUM_BLOCK_WEIGHT.saturating_div(4_u64);
}

impl cumulus_pallet_parachain_system::Config for Runtime {
	type RuntimeEvent = RuntimeEvent;
	type OnSystemEvent = ();
	type SelfParaId = parachain_info::Pallet<Runtime>;
	type OutboundXcmpMessageSource = XcmpQueue;
	type DmpMessageHandler = DmpQueue;
	type ReservedDmpWeight = ReservedDmpWeight;
	type XcmpMessageHandler = XcmpQueue;
	type ReservedXcmpWeight = ReservedXcmpWeight;
	type CheckAssociatedRelayNumber = RelayNumberStrictlyIncreases;
}

impl parachain_info::Config for Runtime {}

impl cumulus_pallet_aura_ext::Config for Runtime {}

parameter_types! {
	pub const PotStakeId: PalletId = PalletId(*b"PotStake");
	pub const PotTreasuryId: PalletId = TreasuryPalletId::get();
}

impl pallet_authorship::Config for Runtime {
	type FindAuthor = pallet_session::FindAccountFromAuthorIndex<Self, Aura>;
	type EventHandler = ParachainStaking;
}

parameter_types! {
	pub const SessionPeriod: BlockNumber = HOURS;
	pub const SessionOffset: BlockNumber = 0;
}

impl pallet_session::Config for Runtime {
	type RuntimeEvent = RuntimeEvent;
	type ValidatorId = <Self as frame_system::Config>::AccountId;
	type ValidatorIdOf = ConvertInto;
	type ShouldEndSession = ParachainStaking;
	type NextSessionRotation = ParachainStaking;
	type SessionManager = ParachainStaking;
	type SessionHandler = <opaque::SessionKeys as OpaqueKeys>::KeyTypeIdProviders;
	type Keys = opaque::SessionKeys;
	type WeightInfo = pallet_session::weights::SubstrateWeight<Runtime>;
}

pub mod staking {
	use super::*;

	pub const MAX_COLLATOR_STAKE: Balance = 10_000 * MinCollatorStake::get();

	/// Reward rate configuration which is used at genesis
	pub fn reward_rate_config() -> RewardRateInfo {
		RewardRateInfo::new(Perquintill::from_percent(30), Perquintill::from_percent(70))
	}

	parameter_types! {
			/// Minimum round length is 1 hour
			pub const MinBlocksPerRound: BlockNumber = HOURS;
			/// Default length of a round/session is 2 hours
			pub const DefaultBlocksPerRound: BlockNumber = 2 * HOURS;
			/// Unstaked balance can be unlocked after 7 days
			pub const StakeDuration: BlockNumber = 7 * DAYS;
			/// Collator exit requests are delayed by 4 hours (2 rounds/sessions)
			pub const ExitQueueDelay: u32 = 2;
			/// Minimum 16 collators selected per round, default at genesis and minimum forever after
			pub const MinCollators: u32 = 4;
			/// At least 4 candidates which cannot leave the network if there are no other candidates.
			pub const MinRequiredCollators: u32 = 4;
			/// We only allow one delegation per round.
			pub const MaxDelegationsPerRound: u32 = 1;
			/// Maximum 25 delegators per collator at launch, might be increased later
			#[derive(Debug, PartialEq, Eq)]
			pub const MaxDelegatorsPerCollator: u32 = 25;
			/// Maximum 1 collator per delegator at launch, will be increased later
			#[derive(Debug, PartialEq, Eq)]
			pub const MaxCollatorsPerDelegator: u32 = 1;
			/// Minimum stake required to be reserved to be a collator is 32_000
			pub const MinCollatorStake: Balance = 32_000;
			/// Minimum stake required to be reserved to be a delegator is 1000
			pub const MinDelegatorStake: Balance = 20_000;
			/// Maximum number of collator candidates
			#[derive(Debug, PartialEq, Eq)]
			pub const MaxCollatorCandidates: u32 = 16;
			/// Maximum number of concurrent requests to unlock unstaked balance
			pub const MaxUnstakeRequests: u32 = 10;
	}
}

impl parachain_staking::Config for Runtime {
	type PotId = PotStakeId;
	type RuntimeEvent = RuntimeEvent;
	type Currency = Balances;
	type CurrencyBalance = Balance;

	type MinBlocksPerRound = staking::MinBlocksPerRound;
	type DefaultBlocksPerRound = staking::DefaultBlocksPerRound;
	type StakeDuration = staking::StakeDuration;
	type ExitQueueDelay = staking::ExitQueueDelay;
	type MinCollators = staking::MinCollators;
	type MinRequiredCollators = staking::MinRequiredCollators;
	type MaxDelegationsPerRound = staking::MaxDelegationsPerRound;
	type MaxDelegatorsPerCollator = staking::MaxDelegatorsPerCollator;
	type MaxCollatorsPerDelegator = staking::MaxCollatorsPerDelegator;
	type MinCollatorStake = staking::MinCollatorStake;
	type MinCollatorCandidateStake = staking::MinCollatorStake;
	type MaxTopCandidates = staking::MaxCollatorCandidates;
	type MinDelegation = staking::MinDelegatorStake;
	type MinDelegatorStake = staking::MinDelegatorStake;
	type MaxUnstakeRequests = staking::MaxUnstakeRequests;

	type WeightInfo = ();
}

type NegativeImbalance = <Balances as Currency<AccountId>>::NegativeImbalance;

/// Implements the adapters for depositing unbalanced tokens on pots
/// of various pallets, e.g. Peaq-MOR, Peaq-Treasury etc.
macro_rules! impl_to_pot_adapter {
	($name:ident, $pot:ident, $negbal:ident) => {
		pub struct $name;
		impl OnUnbalanced<$negbal> for $name {
			fn on_unbalanced(amount: $negbal) {
				Self::on_nonzero_unbalanced(amount);
			}

			fn on_nonzero_unbalanced(amount: $negbal) {
				let pot = $pot::get().into_account_truncating();
				Balances::resolve_creating(&pot, amount);
			}
		}
	};
}

impl_to_pot_adapter!(ToStakingPot, PotStakeId, NegativeImbalance);

pub struct ToTreasuryPot;
impl OnUnbalanced<NegativeImbalance> for ToTreasuryPot {
	fn on_nonzero_unbalanced(amount: NegativeImbalance) {
		let pot = PotTreasuryId::get().into_account_truncating();
		Balances::resolve_creating(&pot, amount);
	}
}

impl pallet_block_reward::Config for Runtime {
	type Currency = Balances;
	type BeneficiaryPayout = BeneficiaryPayout;
	type RuntimeEvent = RuntimeEvent;
	type WeightInfo = pallet_block_reward::weights::SubstrateWeight<Runtime>;
}

pub struct BeneficiaryPayout();
impl pallet_block_reward::BeneficiaryPayout<NegativeImbalance> for BeneficiaryPayout {
	fn treasury(reward: NegativeImbalance) {
		ToTreasuryPot::on_unbalanced(reward);
	}

	fn collators(reward: NegativeImbalance) {
		ToStakingPot::on_unbalanced(reward);
	}

	fn dapps_staking(_reward: NegativeImbalance) {}

	fn lp_users(_reward: NegativeImbalance) {}

	fn machines(_reward: NegativeImbalance) {}

	fn machines_subsidization(_reward: NegativeImbalance) {}
}

parameter_types! {
	pub const GetNativeCurrencyId: CurrencyId = currency::PEAQ;
}

impl orml_currencies::Config for Runtime {
	type MultiCurrency = Tokens;
	type NativeCurrency = BasicCurrencyAdapter<Runtime, Balances, Amount, BlockNumber>;
	type GetNativeCurrencyId = GetNativeCurrencyId;
	type WeightInfo = ();
}

pub fn get_all_module_accounts() -> Vec<AccountId> {
	vec![
		PotStakeId::get().into_account_truncating(),
		PotTreasuryId::get().into_account_truncating(),
	]
}

pub struct DustRemovalWhitelist;
impl Contains<AccountId> for DustRemovalWhitelist {
	fn contains(a: &AccountId) -> bool {
		get_all_module_accounts().contains(a)
	}
}

parameter_type_with_key! {
	pub ExistentialDeposits: |_currency_id: CurrencyId| -> Balance {
		0
	};
}

parameter_types! {
	pub PeaqPotAccount: AccountId = PotStakeId::get().into_account_truncating();
	pub PeaqTreasuryAccount: AccountId = TreasuryPalletId::get().into_account_truncating();
}

impl orml_tokens::Config for Runtime {
	type RuntimeEvent = RuntimeEvent;
	type Balance = Balance;
	type Amount = Amount;
	type CurrencyId = CurrencyId;
	type WeightInfo = ();
	type ExistentialDeposits = ExistentialDeposits;
	type MaxLocks = MaxLocks;
	type DustRemovalWhitelist = DustRemovalWhitelist;
	type MaxReserves = ();
	type ReserveIdentifier = [u8; 8];
	type CurrencyHooks = CurrencyHooks<Runtime, PeaqTreasuryAccount>;
}

impl orml_unknown_tokens::Config for Runtime {
	type RuntimeEvent = RuntimeEvent;
}

impl peaq_pallet_rbac::Config for Runtime {
	type RuntimeEvent = RuntimeEvent;
	type EntityId = EntityId;
	type WeightInfo = peaq_pallet_rbac::weights::SubstrateWeight<Runtime>;
}

// Config the storage in pallets/storage
impl peaq_pallet_storage::Config for Runtime {
	type RuntimeEvent = RuntimeEvent;
	type WeightInfo = peaq_pallet_storage::weights::SubstrateWeight<Runtime>;
}

// Create the runtime by composing the FRAME pallets that were previously configured.
construct_runtime!(
	pub enum Runtime where
		Block = Block,
		NodeBlock = opaque::Block,
		UncheckedExtrinsic = UncheckedExtrinsic
	{
		System: frame_system::{Pallet, Call, Config, Storage, Event<T>} = 0,
		RandomnessCollectiveFlip: pallet_randomness_collective_flip::{Pallet, Storage} = 1,
		Timestamp: pallet_timestamp::{Pallet, Call, Storage, Inherent} = 2,
		Aura: pallet_aura::{Pallet, Config<T>} = 3,
		Balances: pallet_balances::{Pallet, Call, Storage, Config<T>, Event<T>} = 4,
		TransactionPayment: pallet_transaction_payment::{Pallet, Storage, Event<T>} = 5,
		Sudo: pallet_sudo::{Pallet, Call, Config<T>, Storage, Event<T>} = 6,
		Contracts: pallet_contracts::{Pallet, Call, Storage, Event<T>} = 7,
		Utility: pallet_utility::{Pallet, Call, Event} = 8,
		Treasury: pallet_treasury  = 9,
		Council: pallet_collective::<Instance1>=10,

		// EVM
		Ethereum: pallet_ethereum::{Pallet, Call, Storage, Event, Config, Origin} = 11,
		EVM: pallet_evm::{Pallet, Config, Call, Storage, Event<T>} = 12,
		DynamicFee: pallet_dynamic_fee::{Pallet, Call, Storage, Config, Inherent} = 13,
		BaseFee: pallet_base_fee::{Pallet, Call, Storage, Config<T>, Event} = 14,

		// // Parachain
		Authorship: pallet_authorship::{Pallet, Storage} = 20,
		Session: pallet_session::{Pallet, Call, Storage, Event, Config<T>} = 21,
		AuraExt: cumulus_pallet_aura_ext::{Pallet, Storage, Config} = 22,
		ParachainStaking: parachain_staking::{Pallet, Call, Storage, Event<T>, Config<T>} = 23,

		ParachainSystem: cumulus_pallet_parachain_system::{Pallet, Call, Storage, Inherent, Event<T>} = 24,
		ParachainInfo: parachain_info::{Pallet, Storage, Config} = 25,
		BlockReward: pallet_block_reward::{Pallet, Call, Storage, Config<T>, Event<T>} = 26,

		// XCM helpers.
		XcmpQueue: cumulus_pallet_xcmp_queue::{Pallet, Call, Storage, Event<T>} = 30,
		PolkadotXcm: pallet_xcm::{Pallet, Call, Event<T>, Origin, Config} = 31,
		CumulusXcm: cumulus_pallet_xcm::{Pallet, Event<T>, Origin} = 32,
		DmpQueue: cumulus_pallet_dmp_queue::{Pallet, Call, Storage, Event<T>} = 33,

		Currencies: orml_currencies::{Pallet, Call} = 34,
		Tokens: orml_tokens::{Pallet, Storage, Event<T>, Config<T>} = 35,
		XTokens: orml_xtokens::{Pallet, Storage, Call, Event<T>} = 36,
		UnknownTokens: orml_unknown_tokens::{Pallet, Storage, Event} = 37,

		Vesting: pallet_vesting = 50,

		// Include the custom pallets
		PeaqDid: peaq_pallet_did::{Pallet, Call, Storage, Event<T>} = 100,
		Transaction: peaq_pallet_transaction::{Pallet, Call, Storage, Event<T>} = 101,
		MultiSig:  pallet_multisig::{Pallet, Call, Storage, Event<T>} = 102,
		PeaqRbac: peaq_pallet_rbac::{Pallet, Call, Storage, Event<T>} = 103,
		PeaqStorage: peaq_pallet_storage::{Pallet, Call, Storage, Event<T>} = 104,
	}
);

/// Block type as expected by this runtime.
pub type Block = generic::Block<Header, UncheckedExtrinsic>;
/// The address format for describing accounts.
type Address = peaq_primitives_xcm::Address;
/// Block header type as expected by this runtime.
type Header = peaq_primitives_xcm::Header;
/// A Block signed with a Justification
pub type SignedBlock = generic::SignedBlock<Block>;
/// BlockId type as expected by this runtime.
pub type BlockId = generic::BlockId<Block>;

/// The SignedExtension to the basic transaction logic.
pub type SignedExtra = (
	frame_system::CheckSpecVersion<Runtime>,
	frame_system::CheckTxVersion<Runtime>,
	frame_system::CheckGenesis<Runtime>,
	frame_system::CheckEra<Runtime>,
	frame_system::CheckNonce<Runtime>,
	frame_system::CheckWeight<Runtime>,
	pallet_transaction_payment::ChargeTransactionPayment<Runtime>,
);
/// Unchecked extrinsic type as expected by this runtime.
pub type UncheckedExtrinsic =
	fp_self_contained::UncheckedExtrinsic<Address, RuntimeCall, Signature, SignedExtra>;
/// Extrinsic type that has already been checked.
pub type CheckedExtrinsic = fp_self_contained::CheckedExtrinsic<AccountId, RuntimeCall, SignedExtra, H160>;
/// Executive: handles dispatch to the various modules.
pub type Executive = frame_executive::Executive<
	Runtime,
	Block,
	frame_system::ChainContext<Runtime>,
	Runtime,
	AllPalletsWithSystem,
>;

impl fp_self_contained::SelfContainedCall for RuntimeCall {
	type SignedInfo = H160;

	fn is_self_contained(&self) -> bool {
		match self {
			RuntimeCall::Ethereum(call) => call.is_self_contained(),
			_ => false,
		}
	}

	fn check_self_contained(&self) -> Option<Result<Self::SignedInfo, TransactionValidityError>> {
		match self {
			RuntimeCall::Ethereum(call) => call.check_self_contained(),
			_ => None,
		}
	}

	fn validate_self_contained(
		&self,
		signed_info: &Self::SignedInfo,
		dispatch_info: &DispatchInfoOf<RuntimeCall>,
		len: usize,
	) -> Option<TransactionValidity> {
		match self {
			RuntimeCall::Ethereum(call) => call.validate_self_contained(signed_info, dispatch_info, len),
			_ => None,
		}
	}

	fn pre_dispatch_self_contained(
		&self,
		info: &Self::SignedInfo,
		dispatch_info: &DispatchInfoOf<RuntimeCall>,
		len: usize,
	) -> Option<Result<(), TransactionValidityError>> {
		match self {
			RuntimeCall::Ethereum(call) => call.pre_dispatch_self_contained(info, dispatch_info, len),
			_ => None,
		}
	}

	fn apply_self_contained(
		self,
		info: Self::SignedInfo,
	) -> Option<sp_runtime::DispatchResultWithInfo<PostDispatchInfoOf<Self>>> {
		match self {
			call @ RuntimeCall::Ethereum(pallet_ethereum::Call::transact { .. }) => Some(
				call.dispatch(RuntimeOrigin::from(pallet_ethereum::RawOrigin::EthereumTransaction(info))),
			),
			_ => None,
		}
	}
}

impl_runtime_apis! {
	impl sp_api::Core<Block> for Runtime {
		fn version() -> RuntimeVersion {
			VERSION
		}

		fn execute_block(block: Block) {
			Executive::execute_block(block)
		}

		fn initialize_block(header: &<Block as BlockT>::Header) {
			Executive::initialize_block(header)
		}
	}

	impl sp_api::Metadata<Block> for Runtime {
		fn metadata() -> OpaqueMetadata {
			OpaqueMetadata::new(Runtime::metadata().into())
		}
	}

	impl sp_block_builder::BlockBuilder<Block> for Runtime {
		fn apply_extrinsic(extrinsic: <Block as BlockT>::Extrinsic) -> ApplyExtrinsicResult {
			Executive::apply_extrinsic(extrinsic)
		}

		fn finalize_block() -> <Block as BlockT>::Header {
			Executive::finalize_block()
		}

		fn inherent_extrinsics(data: sp_inherents::InherentData) -> Vec<<Block as BlockT>::Extrinsic> {
			data.create_extrinsics()
		}

		fn check_inherents(
			block: Block,
			data: sp_inherents::InherentData,
		) -> sp_inherents::CheckInherentsResult {
			data.check_extrinsics(&block)
		}
	}

	impl sp_transaction_pool::runtime_api::TaggedTransactionQueue<Block> for Runtime {
		fn validate_transaction(
			source: TransactionSource,
			xt: <Block as BlockT>::Extrinsic,
			block_hash: <Block as BlockT>::Hash,
		) -> TransactionValidity {
			// Filtered calls should not enter the tx pool as they'll fail if inserted.
			// If this call is not allowed, we return early.
			if !<Runtime as frame_system::Config>::BaseCallFilter::contains(&xt.0.function) {
				return InvalidTransaction::Call.into();
			}

			// This runtime uses Substrate's pallet transaction payment. This
			// makes the chain feel like a standard Substrate chain when submitting
			// frame transactions and using Substrate ecosystem tools. It has the downside that
			// transaction are not prioritized by gas_price. The following code reprioritizes
			// transactions to overcome this.
			//
			// A more elegant, ethereum-first solution is
			// a pallet that replaces pallet transaction payment, and allows users
			// to directly specify a gas price rather than computing an effective one.
			// #HopefullySomeday

			// First we pass the transactions to the standard FRAME executive. This calculates all the
			// necessary tags, longevity and other properties that we will leave unchanged.
			// This also assigns some priority that we don't care about and will overwrite next.
			let mut intermediate_valid = Executive::validate_transaction(source, xt.clone(), block_hash)?;

			let dispatch_info = xt.get_dispatch_info();

			// If this is a pallet ethereum transaction, then its priority is already set
			// according to gas price from pallet ethereum. If it is any other kind of transaction,
			// we modify its priority.
			Ok(match &xt.0.function {
				RuntimeCall::Ethereum(transact { .. }) => intermediate_valid,
				_ if dispatch_info.class != DispatchClass::Normal => intermediate_valid,
				_ => {
					let tip = match xt.0.signature {
						None => 0,
						Some((_, _, ref signed_extra)) => {
							// Yuck, this depends on the index of charge transaction in Signed Extra
							let charge_transaction = &signed_extra.6;
							charge_transaction.tip()
						}
					};

					// Calculate the fee that will be taken by pallet transaction payment
					let fee: u64 = TransactionPayment::compute_fee(
						xt.encode().len() as u32,
						&dispatch_info,
						tip,
					).saturated_into();

					// Calculate how much gas this effectively uses according to the existing mapping
					let effective_gas =
						<Runtime as pallet_evm::Config>::GasWeightMapping::weight_to_gas(
							dispatch_info.weight
						);

					// Here we calculate an ethereum-style effective gas price using the
					// current fee of the transaction. Because the weight -> gas conversion is
					// lossy, we have to handle the case where a very low weight maps to zero gas.
					let effective_gas_price = if effective_gas > 0 {
						fee / effective_gas
					} else {
						// If the effective gas was zero, we just act like it was 1.
						fee
					};

					// Overwrite the original prioritization with this ethereum one
					intermediate_valid.priority = effective_gas_price;
					intermediate_valid
				}
			})
		}
	}

	impl sp_offchain::OffchainWorkerApi<Block> for Runtime {
		fn offchain_worker(header: &<Block as BlockT>::Header) {
			Executive::offchain_worker(header)
		}
	}

	impl sp_consensus_aura::AuraApi<Block, AuraId> for Runtime {
		fn slot_duration() -> sp_consensus_aura::SlotDuration {
			sp_consensus_aura::SlotDuration::from_millis(Aura::slot_duration())
		}

		fn authorities() -> Vec<AuraId> {
			Aura::authorities().to_vec()
		}
	}

	impl frame_system_rpc_runtime_api::AccountNonceApi<Block, AccountId, Index> for Runtime {
		fn account_nonce(account: AccountId) -> Index {
			System::account_nonce(account)
		}
	}

	impl peaq_rpc_primitives_debug::DebugRuntimeApi<Block> for Runtime {
		fn trace_transaction(
			#[allow(unused_variables)]
			extrinsics: Vec<<Block as BlockT>::Extrinsic>,
			#[allow(unused_variables)]
			traced_transaction: &EthereumTransaction,
		) -> Result<
			(),
			sp_runtime::DispatchError,
		> {
			#[cfg(feature = "evm-tracing")]
			{
				use peaq_evm_tracer::tracer::EvmTracer;
				// Apply the a subset of extrinsics: all the substrate-specific or ethereum
				// transactions that preceded the requested transaction.
				for ext in extrinsics.into_iter() {
					let _ = match &ext.0.function {
						RuntimeCall::Ethereum(transact { transaction }) => {
							if transaction == traced_transaction {
								EvmTracer::new().trace(|| Executive::apply_extrinsic(ext));
								return Ok(());
							} else {
								Executive::apply_extrinsic(ext)
							}
						}
						_ => Executive::apply_extrinsic(ext),
					};
				}

				Err(sp_runtime::DispatchError::Other(
					"Failed to find Ethereum transaction among the extrinsics.",
				))
			}
			#[cfg(not(feature = "evm-tracing"))]
			Err(sp_runtime::DispatchError::Other(
				"Missing `evm-tracing` compile time feature flag.",
			))
		}

		fn trace_block(
			#[allow(unused_variables)]
			extrinsics: Vec<<Block as BlockT>::Extrinsic>,
			#[allow(unused_variables)]
			known_transactions: Vec<H256>,
		) -> Result<
			(),
			sp_runtime::DispatchError,
		> {
			#[cfg(feature = "evm-tracing")]
			{
				use peaq_evm_tracer::tracer::EvmTracer;

				let mut config = <Runtime as pallet_evm::Config>::config().clone();
				config.estimate = true;

				// Apply all extrinsics. Ethereum extrinsics are traced.
				for ext in extrinsics.into_iter() {
					match &ext.0.function {
						RuntimeCall::Ethereum(transact { transaction }) => {
							if known_transactions.contains(&transaction.hash()) {
								// Each known extrinsic is a new call stack.
								EvmTracer::emit_new();
								EvmTracer::new().trace(|| Executive::apply_extrinsic(ext));
							} else {
								let _ = Executive::apply_extrinsic(ext);
							}
						}
						_ => {
							let _ = Executive::apply_extrinsic(ext);
						}
					};
				}

				Ok(())
			}
			#[cfg(not(feature = "evm-tracing"))]
			Err(sp_runtime::DispatchError::Other(
				"Missing `evm-tracing` compile time feature flag.",
			))
		}
	}

	impl peaq_rpc_primitives_txpool::TxPoolRuntimeApi<Block> for Runtime {
		fn extrinsic_filter(
			xts_ready: Vec<<Block as BlockT>::Extrinsic>,
			xts_future: Vec<<Block as BlockT>::Extrinsic>,
		) -> TxPoolResponse {
			TxPoolResponse {
				ready: xts_ready
					.into_iter()
					.filter_map(|xt| match xt.0.function {
						RuntimeCall::Ethereum(transact { transaction }) => Some(transaction),
						_ => None,
					})
					.collect(),
				future: xts_future
					.into_iter()
					.filter_map(|xt| match xt.0.function {
						RuntimeCall::Ethereum(transact { transaction }) => Some(transaction),
						_ => None,
					})
					.collect(),
			}
		}
	}

	impl fp_rpc::EthereumRuntimeRPCApi<Block> for Runtime {
		fn chain_id() -> u64 {
			<Runtime as pallet_evm::Config>::ChainId::get()
		}

		fn account_basic(address: H160) -> EVMAccount {
			let (account, _) = EVM::account_basic(&address);
			account
		}

		fn gas_price() -> U256 {
			let (gas_price, _) = <Runtime as pallet_evm::Config>::FeeCalculator::min_gas_price();
			gas_price
		}

		fn account_code_at(address: H160) -> Vec<u8> {
			EVM::account_codes(address)
		}

		fn author() -> H160 {
			<pallet_evm::Pallet<Runtime>>::find_author()
		}

		fn storage_at(address: H160, index: U256) -> H256 {
			let mut tmp = [0u8; 32];
			index.to_big_endian(&mut tmp);
			EVM::account_storages(address, H256::from_slice(&tmp[..]))
		}

		fn call(
			from: H160,
			to: H160,
			data: Vec<u8>,
			value: U256,
			gas_limit: U256,
			max_fee_per_gas: Option<U256>,
			max_priority_fee_per_gas: Option<U256>,
			nonce: Option<U256>,
			estimate: bool,
			access_list: Option<Vec<(H160, Vec<H256>)>>,
		) -> Result<pallet_evm::CallInfo, sp_runtime::DispatchError> {
			let config = if estimate {
				let mut config = <Runtime as pallet_evm::Config>::config().clone();
				config.estimate = true;
				Some(config)
			} else {
				None
			};
			let is_transactional = false;
			let validate = true;
			<Runtime as pallet_evm::Config>::Runner::call(
				from,
				to,
				data,
				value,
				gas_limit.low_u64(),
				max_fee_per_gas,
				max_priority_fee_per_gas,
				nonce,
				access_list.unwrap_or_default(),
				is_transactional,
				validate,
				config.as_ref().unwrap_or_else(|| <Runtime as pallet_evm::Config>::config()),
			).map_err(|err| err.error.into())
		}

		fn create(
			from: H160,
			data: Vec<u8>,
			value: U256,
			gas_limit: U256,
			max_fee_per_gas: Option<U256>,
			max_priority_fee_per_gas: Option<U256>,
			nonce: Option<U256>,
			estimate: bool,
			access_list: Option<Vec<(H160, Vec<H256>)>>,
		) -> Result<pallet_evm::CreateInfo, sp_runtime::DispatchError> {
			let config = if estimate {
				let mut config = <Runtime as pallet_evm::Config>::config().clone();
				config.estimate = true;
				Some(config)
			} else {
				None
			};
			let is_transactional = false;
			let validate = true;
			#[allow(clippy::or_fun_call)] // suggestion not helpful here
			<Runtime as pallet_evm::Config>::Runner::create(
				from,
				data,
				value,
				gas_limit.low_u64(),
				max_fee_per_gas,
				max_priority_fee_per_gas,
				nonce,
				access_list.unwrap_or_default(),
				is_transactional,
				validate,
				config.as_ref().unwrap_or(<Runtime as pallet_evm::Config>::config()),
			).map_err(|err| err.error.into())
		}

		fn current_transaction_statuses() -> Option<Vec<TransactionStatus>> {
			Ethereum::current_transaction_statuses()
		}

		fn current_block() -> Option<pallet_ethereum::Block> {
			Ethereum::current_block()
		}

		fn current_receipts() -> Option<Vec<pallet_ethereum::Receipt>> {
			Ethereum::current_receipts()
		}

		fn current_all() -> (
			Option<pallet_ethereum::Block>,
			Option<Vec<pallet_ethereum::Receipt>>,
			Option<Vec<TransactionStatus>>
		) {
			(
				Ethereum::current_block(),
				Ethereum::current_receipts(),
				Ethereum::current_transaction_statuses()
			)
		}

		fn extrinsic_filter(
			xts: Vec<<Block as BlockT>::Extrinsic>,
		) -> Vec<EthereumTransaction> {
			xts.into_iter().filter_map(|xt| match xt.0.function {
				RuntimeCall::Ethereum(transact { transaction }) => Some(transaction),
				_ => None
			}).collect::<Vec<EthereumTransaction>>()
		}

		fn elasticity() -> Option<Permill> {
			Some(BaseFee::elasticity())
		}

		fn gas_limit_multiplier_support() {}
	}

	impl fp_rpc::ConvertTransactionRuntimeApi<Block> for Runtime {
		fn convert_transaction(
				transaction: pallet_ethereum::Transaction
				) -> <Block as BlockT>::Extrinsic {
			UncheckedExtrinsic::new_unsigned(
					pallet_ethereum::Call::<Runtime>::transact { transaction }.into(),
					)
		}
	}

	impl pallet_transaction_payment_rpc_runtime_api::TransactionPaymentApi<
		Block,
		Balance,
	> for Runtime {
		fn query_info(
			uxt: <Block as BlockT>::Extrinsic,
			len: u32
		) -> pallet_transaction_payment_rpc_runtime_api::RuntimeDispatchInfo<Balance> {
			TransactionPayment::query_info(uxt, len)
		}

		fn query_fee_details(
			uxt: <Block as BlockT>::Extrinsic,
			len: u32,
		) -> pallet_transaction_payment::FeeDetails<Balance> {
			TransactionPayment::query_fee_details(uxt, len)
		}

		fn query_weight_to_fee(weight: Weight) -> Balance {
			TransactionPayment::weight_to_fee(weight)
		}

		fn query_length_to_fee(length: u32) -> Balance {
			TransactionPayment::length_to_fee(length)
		}
	}

	impl peaq_pallet_did_runtime_api::PeaqDIDApi<Block, AccountId, BlockNumber, Moment> for Runtime {
		fn read(did_account: AccountId, name: Vec<u8>) -> Option<
			DidAttribute<BlockNumber, Moment>> {
			PeaqDid::read(&did_account, &name)
		}
	}

	impl peaq_pallet_rbac_runtime_api::PeaqRBACRuntimeApi<Block, AccountId, EntityId> for Runtime {
		fn fetch_role(
			account: AccountId,
			entity: EntityId
		) -> RbacResult<RbacEntity<EntityId>> {
			PeaqRbac::get_role(&account, entity)
		}

		fn fetch_roles(
			owner: AccountId
		) -> RbacResult<Vec<RbacEntity<EntityId>>> {
			PeaqRbac::get_roles(&owner)
		}

		fn fetch_user_roles(
			owner: AccountId,
			user_id: EntityId
		) -> RbacResult<Vec<RbacRole2User<EntityId>>> {
			PeaqRbac::get_user_roles(&owner, user_id)
		}

		fn fetch_permission(
			owner: AccountId,
			permission_id: EntityId
		) -> RbacResult<RbacEntity<EntityId>> {
			PeaqRbac::get_permission(&owner, permission_id)
		}

		fn fetch_permissions(
			owner: AccountId
		) -> RbacResult<Vec<RbacEntity<EntityId>>> {
			PeaqRbac::get_permissions(&owner)
		}

		fn fetch_role_permissions(
			owner: AccountId,
			role_id: EntityId
		) -> RbacResult<Vec<RbacPermission2Role<EntityId>>> {
			PeaqRbac::get_role_permissions(&owner, role_id)
		}

		fn fetch_group(
			owner: AccountId,
			group_id: EntityId
		) -> RbacResult<RbacEntity<EntityId>> {
			PeaqRbac::get_group(&owner, group_id)
		}

		fn fetch_groups(
			owner: AccountId
		) -> RbacResult<Vec<RbacEntity<EntityId>>> {
			PeaqRbac::get_groups(&owner)
		}

		fn fetch_group_roles(
			owner: AccountId,
			group_id: EntityId
		) -> RbacResult<Vec<RbacRole2Group<EntityId>>> {
			PeaqRbac::get_group_roles(&owner, group_id)
		}

		fn fetch_user_groups(
			owner: AccountId,
			user_id: EntityId
		) -> RbacResult<Vec<RbacUser2Group<EntityId>>> {
			PeaqRbac::get_user_groups(&owner, user_id)
		}

		fn fetch_user_permissions(
			owner: AccountId,
			user_id: EntityId
		) -> RbacResult<Vec<RbacEntity<EntityId>>> {
			PeaqRbac::get_user_permissions(&owner, user_id)
		}

		fn fetch_group_permissions(
			owner: AccountId,
			group_id: EntityId
		) -> RbacResult<Vec<RbacEntity<EntityId>>> {
			PeaqRbac::get_group_permissions(&owner, group_id)
		}
	}

	impl sp_session::SessionKeys<Block> for Runtime {
		fn generate_session_keys(seed: Option<Vec<u8>>) -> Vec<u8> {
			opaque::SessionKeys::generate(seed)
		}

		fn decode_session_keys(
			encoded: Vec<u8>,
		) -> Option<Vec<(Vec<u8>, KeyTypeId)>> {
			opaque::SessionKeys::decode_into_raw_public_keys(&encoded)
		}
	}

	impl cumulus_primitives_core::CollectCollationInfo<Block> for Runtime {
		fn collect_collation_info(header: &<Block as BlockT>::Header) -> cumulus_primitives_core::CollationInfo {
			ParachainSystem::collect_collation_info(header)
		}
	}

	impl peaq_pallet_storage_runtime_api::PeaqStorageApi<Block, AccountId> for Runtime{
		fn read(did_account: AccountId, item_type: Vec<u8>) -> Option<Vec<u8>>{
			PeaqStorage::read(&did_account, &item_type)
		}
	}

	#[cfg(feature = "runtime-benchmarks")]
	impl frame_benchmarking::Benchmark<Block> for Runtime {

		fn benchmark_metadata(extra: bool) -> (
			Vec<frame_benchmarking::BenchmarkList>,
			Vec<frame_support::traits::StorageInfo>,
		) {
			use frame_benchmarking::{list_benchmark, Benchmarking, BenchmarkList};
			use frame_support::traits::StorageInfoTrait;
			use frame_system_benchmarking::Pallet as SystemBench;

			let mut list = Vec::<BenchmarkList>::new();

			list_benchmark!(list, extra, frame_system, SystemBench::<Runtime>);
			list_benchmark!(list, extra, pallet_balances, Balances);
			list_benchmark!(list, extra, pallet_timestamp, Timestamp);
			list_benchmark!(list, extra, pallet_multisig, MultiSig);
			list_benchmark!(list, extra, cumulus_pallet_xcmp_queue, XcmpQueue);

			list_benchmark!(list, extra, parachain_staking, ParachainStaking);
			list_benchmark!(list, extra, pallet_block_reward, BlockReward);
			list_benchmark!(list, extra, peaq_pallet_transaction, Transaction);
			list_benchmark!(list, extra, peaq_pallet_did, PeaqDid);
			list_benchmark!(list, extra, peaq_pallet_rbac, PeaqRbac);
			list_benchmark!(list, extra, peaq_pallet_storage, PeaqStorage);

			let storage_info = AllPalletsWithSystem::storage_info();

			(list, storage_info)
		}

		fn dispatch_benchmark(
			config: frame_benchmarking::BenchmarkConfig
		) -> Result<Vec<frame_benchmarking::BenchmarkBatch>, sp_runtime::RuntimeString> {
			use frame_benchmarking::{Benchmarking, BenchmarkBatch, add_benchmark, TrackedStorageKey};

			use frame_system_benchmarking::Pallet as SystemBench;
			impl frame_system_benchmarking::Config for Runtime {}

			let whitelist: Vec<TrackedStorageKey> = vec![
				// Block Number
				hex_literal::hex!("26aa394eea5630e07c48ae0c9558cef702a5c1b19ab7a04f536c519aca4983ac").to_vec().into(),
				// Total Issuance
				hex_literal::hex!("c2261276cc9d1f8598ea4b6a74b15c2f57c875e4cff74148e4628f264b974c80").to_vec().into(),
				// Execution Phase
				hex_literal::hex!("26aa394eea5630e07c48ae0c9558cef7ff553b5a9862a516939d82b3d3d8661a").to_vec().into(),
				// Event Count
				hex_literal::hex!("26aa394eea5630e07c48ae0c9558cef70a98fdbe9ce6c55837576c60c7af3850").to_vec().into(),
				// System Events
				hex_literal::hex!("26aa394eea5630e07c48ae0c9558cef780d41e5e16056765bc8461851072c9d7").to_vec().into(),
			];

			let mut batches = Vec::<BenchmarkBatch>::new();
			let params = (&config, &whitelist);

			add_benchmark!(params, batches, frame_system, SystemBench::<Runtime>);
			add_benchmark!(params, batches, pallet_balances, Balances);
			add_benchmark!(params, batches, pallet_timestamp, Timestamp);
			add_benchmark!(params, batches, pallet_multisig, MultiSig);
			add_benchmark!(params, batches, cumulus_pallet_xcmp_queue, XcmpQueue);

			add_benchmark!(params, batches, parachain_staking, ParachainStaking);
			add_benchmark!(params, batches, pallet_block_reward, BlockReward);
			add_benchmark!(params, batches, peaq_pallet_transaction, Transaction);
			add_benchmark!(params, batches, peaq_pallet_did, PeaqDid);
			add_benchmark!(params, batches, peaq_pallet_rbac, PeaqRbac);
			add_benchmark!(params, batches, peaq_pallet_storage, PeaqStorage);

			if batches.is_empty() { return Err("Benchmark not found for this pallet.".into()) }
			Ok(batches)
		}
	}
}

impl peaq_pallet_transaction::Config for Runtime {
	type RuntimeEvent = RuntimeEvent;
	type Currency = Balances;
	type WeightInfo = peaq_pallet_transaction::weights::SubstrateWeight<Runtime>;
}

parameter_types! {
	pub const DepositBase: Balance = 6 * CENTS;
	pub const DepositFactor: Balance = 10 * CENTS;
	pub const MaxSignatories: u16 = 20;
}

impl pallet_multisig::Config for Runtime {
	type RuntimeEvent = RuntimeEvent;
	type RuntimeCall = RuntimeCall;
	type Currency = Balances;
	type DepositBase = DepositBase;
	type DepositFactor = DepositFactor;
	type MaxSignatories = MaxSignatories;
	type WeightInfo = ();
}

struct CheckInherents;

impl cumulus_pallet_parachain_system::CheckInherents<Block> for CheckInherents {
	fn check_inherents(
		block: &Block,
		relay_state_proof: &cumulus_pallet_parachain_system::RelayChainStateProof,
	) -> sp_inherents::CheckInherentsResult {
		let relay_chain_slot = relay_state_proof
			.read_slot()
			.expect("Could not read the relay chain slot from the proof");
		let inherent_data =
			cumulus_primitives_timestamp::InherentDataProvider::from_relay_chain_slot_and_duration(
				relay_chain_slot,
				sp_std::time::Duration::from_secs(6),
			)
			.create_inherent_data()
			.expect("Could not create the timestamp inherent data");
		inherent_data.check_extrinsics(block)
	}
}

cumulus_pallet_parachain_system::register_validate_block! {
	Runtime = Runtime,
	BlockExecutor = cumulus_pallet_aura_ext::BlockExecutor::<Runtime, Executive>,
	CheckInherents = CheckInherents,
}

parameter_types! {
    pub UnvestedFundsAllowedWithdrawReasons: WithdrawReasons =
        WithdrawReasons::except(WithdrawReasons::TRANSFER | WithdrawReasons::RESERVE);
}

impl pallet_vesting::Config for Runtime {
	type RuntimeEvent = RuntimeEvent;
	type Currency = Balances;
	type BlockNumberToBalance = ConvertInto;
	type MinVestedTransfer = ConstU128<0>;
	type WeightInfo = pallet_vesting::weights::SubstrateWeight<Runtime>;
	const MAX_VESTING_SCHEDULES: u32 = 28;

	type UnvestedFundsAllowedWithdrawReasons = UnvestedFundsAllowedWithdrawReasons;
}<|MERGE_RESOLUTION|>--- conflicted
+++ resolved
@@ -190,14 +190,8 @@
 pub const DAYS: BlockNumber = HOURS * 24;
 
 use runtime_common::{
-<<<<<<< HEAD
-	MILLICENTS, CENTS, DOLLARS,
-	Balance,
-	EoTFeeFactor, TransactionByteFee, OperationalFeeMultiplier,
+	Balance, EoTFeeFactor, OperationalFeeMultiplier, TransactionByteFee, CENTS, DOLLARS, MILLICENTS,
 	CurrencyHooks,
-=======
-	Balance, EoTFeeFactor, OperationalFeeMultiplier, TransactionByteFee, CENTS, DOLLARS, MILLICENTS,
->>>>>>> ceb6c0ce
 };
 
 const fn deposit(items: u32, bytes: u32) -> Balance {
